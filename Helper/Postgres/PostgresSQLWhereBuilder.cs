--- conflicted
+++ resolved
@@ -309,15 +309,9 @@
                 .DistanceFilter(distance, distancemin, distancemax)
                 .DurationFilter(duration, durationmin, durationmax)
                 .AltitudeFilter(altitude, altitudemin, altitudemax)
-<<<<<<< HEAD
-                .PublishedOnFilter(publishedonlist)
-                .When(taglist is { } && taglist.Count > 0 && tagbehaviour == "and", q => q.TaggingFilter_AND("idm", taglist!))
-                .When(taglist is { } && taglist.Count > 0 && tagbehaviour == "or", q => q.TaggingFilter_OR("idm", taglist!))
-=======
                 .PublishedOnFilter(publishedonlist)                                
                 .When(tagdict != null && tagdict.ContainsKey("and") && tagdict["and"].Count > 0, q => q.TaggingFilter_AND(tagdict["and"]))
                 .When(tagdict != null && tagdict.ContainsKey("or") && tagdict["or"].Count > 0, q => q.TaggingFilter_OR(tagdict["or"]))
->>>>>>> 28a7ba98
                 .SearchFilter(TitleFieldsToSearchFor(language), searchfilter)
                 .LastChangedFilter_GeneratedColumn(lastchange)
                 //.When(filterClosedData, q => q.FilterClosedData_GeneratedColumn());
