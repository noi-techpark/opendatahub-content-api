﻿using System;
using System.Collections.Generic;

namespace Helper
{
    //Lei zun testen!
    public class MssResult
    {
        public MssResult()
        {
            this.MssResponseShort = new HashSet<MssResponseShort>();
        }

        public string? ResultId { get; set; }
        public string? CheapestChannel { get; set; }
        public double? Cheapestprice { get; set; }
        public int? bookableHotels { get; set; }
<<<<<<< HEAD
        public virtual ICollection<MssResponseShort>? MssResponseShort { get; set; }
=======
        public virtual ICollection<MssResponseShort>? MssResponseShort { get; set; } = new HashSet<MssResponseShort>();
>>>>>>> 2d827fe3
    }


    public class MssResponseShort
    {
        public MssResponseShort()
        {
            this.RoomDetails = new HashSet<RoomDetails>();
        }

        public int HotelId { get; set; }
        public string? A0RID { get; set; }
        public bool Bookable { get; set; }
        public string? ChannelID { get; set; }
        public string? Channellink { get; set; }
        public string? OfferId { get; set; }
        public string? OfferGid { get; set; }
        public int? OfferTyp { get; set; }
        public int? OfferShow { get; set; }
        public double CheapestOffer { get; set; }
        public string? CheapestOfferString { get; set; }

        //neu zusatz
        public string? OnlinepaymentMethods { get; set; }
        public string? OnlinepaymentPrepayment { get; set; }
        public string? OnlinepaymentCCards { get; set; }

        //magari die Cheapestoffers pro Service ospeichern??
        public double? CheapestOffer_ws { get; set; }
        public double? CheapestOffer_bb { get; set; }
        public double? CheapestOffer_hb { get; set; }
        public double? CheapestOffer_fb { get; set; }
        public double? CheapestOffer_ai { get; set; }

<<<<<<< HEAD
        public virtual ICollection<RoomDetails> RoomDetails { get; set; }
=======
        public virtual ICollection<RoomDetails> RoomDetails { get; set; } = new List<RoomDetails>();
>>>>>>> 2d827fe3
    }

    public class RoomDetails
    {
        public string? RoomId { get; set; }
        public int? RoomSeq { get; set; }
        public double TotalPrice { get; set; }
        public string? OfferId { get; set; }

        public double? Price_ws { get; set; }
        public double? Price_bb { get; set; }
        public double? Price_hb { get; set; }
        public double? Price_fb { get; set; }
        public double? Price_ai { get; set; }

        public double? Roomtype { get; set; }
        public double? Roomfree { get; set; }

        //Zusatz RoomMax
        public int? Roommax { get; set; }
        //Zusatz RoomMin
        public int? Roommin { get; set; }
        //Zusatz RoomStd
        public int? Roomstd { get; set; }

        public string? Roomtitle { get; set; }
        public string? Roomdesc { get; set; }
        public string? RoomChannelLink { get; set; }
        //public string Service { get; set; }

        public string? TotalPriceString { get; set; }

        //public virtual ICollection<RoomPictures> RoomPictures => new List<RoomPictures>();
        public virtual ICollection<RoomPictures> RoomPictures { get; set; }

        ///NEU MSS Umstellung FELDER

        public PaymentTerm? PaymentTerm { get; set; }
        public CancelPolicy? CancelPolicy { get; set; }
    }

    public class RoomPictures
    {
        public string? Pictureurl { get; set; }
    }

    public class PaymentTerm
    {
        public string? Id { get; set; }
        public int Methods { get; set; }
        public int Prepayment { get; set; }
        public int Ccards { get; set; }
        public int Priority { get; set; }
        public string? Description { get; set; }

        public Bank? Bank { get; set; }
    }

    public class Bank
    {
        public string? Name { get; set; }
        public string? Iban { get; set; }
        public string? Swift { get; set; }
    }

    public class CancelPolicy
    {
        public string? Id { get; set; }
        public int? Refundable { get; set; }
        public DateTime? RefundableUntil { get; set; }
        public string? Description { get; set; }

        public List<Penalty> Penalties { get; set; }  //=> new List<Penalty>();
    }

    public class Penalty
    {
        public int? Percent { get; set; }
        public DateTime? Datefrom { get; set; }
        public int? Daysarrival { get; set; }
    }


    //TODO
    public class MssResponseComplete
    {
    }
}<|MERGE_RESOLUTION|>--- conflicted
+++ resolved
@@ -6,30 +6,16 @@
     //Lei zun testen!
     public class MssResult
     {
-        public MssResult()
-        {
-            this.MssResponseShort = new HashSet<MssResponseShort>();
-        }
-
         public string? ResultId { get; set; }
         public string? CheapestChannel { get; set; }
         public double? Cheapestprice { get; set; }
         public int? bookableHotels { get; set; }
-<<<<<<< HEAD
-        public virtual ICollection<MssResponseShort>? MssResponseShort { get; set; }
-=======
         public virtual ICollection<MssResponseShort>? MssResponseShort { get; set; } = new HashSet<MssResponseShort>();
->>>>>>> 2d827fe3
     }
 
 
     public class MssResponseShort
     {
-        public MssResponseShort()
-        {
-            this.RoomDetails = new HashSet<RoomDetails>();
-        }
-
         public int HotelId { get; set; }
         public string? A0RID { get; set; }
         public bool Bookable { get; set; }
@@ -54,11 +40,7 @@
         public double? CheapestOffer_fb { get; set; }
         public double? CheapestOffer_ai { get; set; }
 
-<<<<<<< HEAD
-        public virtual ICollection<RoomDetails> RoomDetails { get; set; }
-=======
         public virtual ICollection<RoomDetails> RoomDetails { get; set; } = new List<RoomDetails>();
->>>>>>> 2d827fe3
     }
 
     public class RoomDetails
