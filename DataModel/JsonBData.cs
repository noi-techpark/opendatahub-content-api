﻿using System;
using System.Collections.Generic;
using System.Text;

namespace DataModel
{
    public class JsonBData
    {
        public string id { get; set; }
        public JsonRaw data { get; set; }
    }

    public class JsonBDataRaw
    {
        public string id { get; set; }
        public JsonRaw data { get; set; }
        public string raw { get; set; }
    }

<<<<<<< HEAD
    public class RawData
    {
        public int id { get; set; }
        public string type { get; set; }
        public string source { get; set; }
        public string sourceid { get; set; }
        public DateTime timestamp {get;set;}
=======
    public class RawDataStore
    {
        //public Int64? id { get; set; }
        public string type { get; set; }
        public string datasource { get; set; }
        public string sourceinterface { get; set; }
        public string sourceid { get; set; }
        public DateTime importdate { get; set; }

        public string raw { get; set; }
>>>>>>> eaff6744
    }
}<|MERGE_RESOLUTION|>--- conflicted
+++ resolved
@@ -17,15 +17,6 @@
         public string raw { get; set; }
     }
 
-<<<<<<< HEAD
-    public class RawData
-    {
-        public int id { get; set; }
-        public string type { get; set; }
-        public string source { get; set; }
-        public string sourceid { get; set; }
-        public DateTime timestamp {get;set;}
-=======
     public class RawDataStore
     {
         //public Int64? id { get; set; }
@@ -36,6 +27,5 @@
         public DateTime importdate { get; set; }
 
         public string raw { get; set; }
->>>>>>> eaff6744
     }
-}+}
