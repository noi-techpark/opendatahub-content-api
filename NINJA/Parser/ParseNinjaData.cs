﻿using System;
using System.Collections.Generic;
using System.Globalization;
using System.Linq;
using System.Text;
using DataModel;
using Helper;

namespace NINJA.Parser
{
    public class ParseNinjaData
    {
        //TODO Redefine Mapping ODH - Centro Trevi / Drin
        public static List<TopicLinked> GetTopicRid(string ninjaeventtype)
        {
            TopicLinked topic = new TopicLinked();

            switch (ninjaeventtype)
            {
                case "Evento":
                    topic = new TopicLinked
                    {
                        TopicRID = "C72CE969B98947FABC99CBC7B033F28E",
                        TopicInfo = "Ausstellungen/Kunst"
                    };
                    break;
                case "Mostra":
                    topic = new TopicLinked
                    {
                        TopicRID = "C72CE969B98947FABC99CBC7B033F28E",
                        TopicInfo = "Ausstellungen/Kunst"
                    };
                    break;
                default:
                    topic = new TopicLinked
                    {
                        TopicRID = "C72CE969B98947FABC99CBC7B033F28E",
                        TopicInfo = "Ausstellungen/Kunst"
                    };
                    break;
            }

            return new List<TopicLinked>()
            {
                topic
            };
        }

        public static EventLinked ParseNinjaEventToODHEvent(string id, NinjaEvent ninjaevent, NinjaData<NinjaPlaceRoom> place, NinjaData<NinjaPlaceRoom> room)
        {
            EventLinked myevent = new EventLinked();
            myevent.Id = id.ToUpper();

            string source = !String.IsNullOrEmpty(place.sname) ? place.sname.ToLower() : "ninja";

            Metadata metainfo = new Metadata() { Id = id, LastUpdate = DateTime.Now, Source = source, Type = "event" };
            myevent._Meta = metainfo;

            myevent.Source = source;

            LicenseInfo licenseInfo = new LicenseInfo() { ClosedData = false, Author = "", License = "CC0", LicenseHolder = source };
            myevent.LicenseInfo = licenseInfo;

            //Maybe needeed by DD Transformer
            myevent.Ranc = 0;
            myevent.Type = "1";
            myevent.SignOn = "0";

            //Take only Languages that are defined on title
            var languages = ninjaevent.title.Keys;

            //Detail Info
            foreach (var language in languages)
            {
                Detail mydetail = new Detail();
                mydetail.Language = language;
                mydetail.Title = ninjaevent.title != null ? ninjaevent.title.ContainsKey(language) ? ninjaevent.title[language] : "no title" : "no title";
                mydetail.BaseText = ninjaevent.decription != null ? ninjaevent.decription.ContainsKey(language) ? ninjaevent.decription[language] : "" : "";

                myevent.Detail.TryAddOrUpdate(language, mydetail);
            }

            bool ticket = false;
            string ticketstr = "0";

            string paymet = "0";

            //Ticket and Price Info
            if (ninjaevent.ticket == "Yes")
            {
                //myevent.Ticket = ninjaevent.price;
                ticket = true;
                ticketstr = "1";
                paymet = "1";
            }

            if (ninjaevent.price > 0)
            {
                foreach (var language in languages)
                {
                    EventPrice myeventprice = new EventPrice();
                    myeventprice.Language = language;
                    myeventprice.Price = ninjaevent.price != null ? ninjaevent.price.Value : 0;
                    myeventprice.Type = ninjaevent.event_type_key;

                    myevent.EventPrice.TryAddOrUpdate(language, myeventprice);
                }
            }


            //Add Type info
            myevent.Topics = GetTopicRid(ninjaevent.event_type_key);
            myevent.TopicRIDs = myevent.Topics.Select(x => x.TopicRID).ToList();

            //Console.WriteLine("Parsing: " + ninjaevent.begin_date + " " + ninjaevent.begin_time);

            //TODO PARSING FAILS IF format of datetime is not exactly as described
            //Date Info
            myevent.DateBegin = DateTime.ParseExact(ninjaevent.begin_date + " " + ninjaevent.begin_time, "dd/MM/yyyy HH:mm", CultureInfo.InvariantCulture);
            myevent.DateEnd = DateTime.ParseExact(ninjaevent.end_date + " " + ninjaevent.end_time, "dd/MM/yyyy HH:mm", CultureInfo.InvariantCulture);

<<<<<<< HEAD
=======
            //DateTime.TryParse(ninjaevent.begin_date + " " + ninjaevent.begin_time, CultureInfo.InvariantCulture, out evendatebegin);
            //DateTime.TryParse(ninjaevent.end_date + " " + ninjaevent.end_time, CultureInfo.InvariantCulture, out evendateend);
>>>>>>> eaff6744

            //CultureInfo myculture = new CultureInfo("en-GB");
            //string begindate = ninjaevent.begin_date + " " + ninjaevent.begin_time + ":00";
            //string enddate = ninjaevent.end_date + " " + ninjaevent.end_time + ":00";
            //myevent.DateBegin = Convert.ToDateTime(begindate, myculture);
            //myevent.DateEnd = Convert.ToDateTime(enddate, myculture);

            myevent.NextBeginDate = myevent.DateBegin;

            myevent.EventDate = new List<EventDate>()
            {
                new EventDate()
                {
                    Begin = TimeSpan.Parse(ninjaevent.begin_time),
                    From = DateTime.ParseExact(ninjaevent.begin_date, "dd/MM/yyyy", CultureInfo.InvariantCulture),
                    End = TimeSpan.Parse(ninjaevent.end_time),
                    To = DateTime.ParseExact(ninjaevent.end_date, "dd/MM/yyyy", CultureInfo.InvariantCulture),
                    Ticket = ticket,
                    MaxPersons = ninjaevent.number_of_seats != null ? ninjaevent.number_of_seats.Value : 0
                }
            };

            myevent.Ticket = ticketstr;
            myevent.PayMet = paymet;

            myevent.Shortname = myevent.Detail.FirstOrDefault().Value.Title;
            myevent.LastChange = DateTime.Now;

            //Gps Info
            myevent.Latitude = place != null ? place.scoordinate.y : 0;
            myevent.Longitude = place != null ? place.scoordinate.x : 0;
            myevent.Gpstype = "position";            

            IDictionary<string, string> floor = new Dictionary<string, string>();
            floor.Add(new KeyValuePair<string, string>("de", "Stock"));
            floor.Add(new KeyValuePair<string, string>("it", "piano"));
            floor.Add(new KeyValuePair<string, string>("en", "floor"));

            //Contact Info            
            foreach (var language in languages)
            {
                if (room != null)
                {
                    string floorstr = " ";
                    if (!String.IsNullOrEmpty(room.smetadata.floor.ToString()) && floor.ContainsKey(language))
                        floorstr = floorstr + room.smetadata.floor + " " + floor[language];

                    ContactInfos mycontact = new ContactInfos();
                    mycontact.Language = language;
                    mycontact.Address = room.smetadata.address != null ? room.smetadata.address.ContainsKey(language) ? room.smetadata.address[language] + floorstr : "" : "";
                    mycontact.City = room.smetadata.city != null ? room.smetadata.city.ContainsKey(language) ? room.smetadata.city[language] : "" : "";
                    mycontact.CompanyName = room.smetadata.name != null ? room.smetadata.name.ContainsKey(language) ? room.smetadata.name[language] : "" : "";
                    mycontact.Phonenumber = room.smetadata.phone;
                    mycontact.Email = room.smetadata.email;
                    mycontact.ZipCode = room.smetadata.zipcode;
                    mycontact.Email = room.smetadata.email;
                    mycontact.CountryCode = "IT";
                    myevent.ContactInfos.TryAddOrUpdate(language, mycontact);
                }
            }

            //Organizer Info
            foreach (var language in languages)
            {
                if (place != null)
                {
                    string floorstr = " ";
                    if (!String.IsNullOrEmpty(place.smetadata.floor.ToString()) && floor.ContainsKey(language))
                        floorstr = floorstr + place.smetadata.floor + " " + floor[language];

                    ContactInfos orgcontact = new ContactInfos();
                    orgcontact.Language = language;
                    orgcontact.Address = place.smetadata.address != null ? place.smetadata.address.ContainsKey(language) ? place.smetadata.address[language] + floorstr : "" : "";
                    orgcontact.City = place.smetadata.city != null ? place.smetadata.city.ContainsKey(language) ? place.smetadata.city[language] : "" : "";
                    orgcontact.CompanyName = place.smetadata.name != null ? place.smetadata.name.ContainsKey(language) ? place.smetadata.name[language] : "" : "";
                    orgcontact.Phonenumber = place.smetadata.phone;
                    orgcontact.Email = place.smetadata.email;
                    orgcontact.ZipCode = place.smetadata.zipcode;
                    orgcontact.CountryCode = "IT";

                    myevent.OrganizerInfos.TryAddOrUpdate(language, orgcontact);
                }
            }

            myevent.OrgRID = place.sname;

            //Event Additional Infos
            foreach (var language in languages)
            {
                EventAdditionalInfos eventadditionalinfo = new EventAdditionalInfos();
                eventadditionalinfo.Language = language;
                eventadditionalinfo.Location = room != null ? room.smetadata.name.ContainsKey(language) ? room.smetadata.name[language] : "" : "";
                eventadditionalinfo.Reg = ninjaevent.link_to_ticket_info;

                myevent.EventAdditionalInfos.TryAddOrUpdate(language, eventadditionalinfo);
            }

            myevent.EventPublisher = new List<EventPublisher>()
            {
                new EventPublisher()
                {
                    Publish = 1,
                    PublisherRID = ninjaevent.place,
                    Ranc = 0
                }
            };

            myevent.HasLanguage = languages;

            myevent.ImageGallery = new List<ImageGallery>();

            return myevent;
        }
    }
}<|MERGE_RESOLUTION|>--- conflicted
+++ resolved
@@ -119,11 +119,8 @@
             myevent.DateBegin = DateTime.ParseExact(ninjaevent.begin_date + " " + ninjaevent.begin_time, "dd/MM/yyyy HH:mm", CultureInfo.InvariantCulture);
             myevent.DateEnd = DateTime.ParseExact(ninjaevent.end_date + " " + ninjaevent.end_time, "dd/MM/yyyy HH:mm", CultureInfo.InvariantCulture);
 
-<<<<<<< HEAD
-=======
             //DateTime.TryParse(ninjaevent.begin_date + " " + ninjaevent.begin_time, CultureInfo.InvariantCulture, out evendatebegin);
             //DateTime.TryParse(ninjaevent.end_date + " " + ninjaevent.end_time, CultureInfo.InvariantCulture, out evendateend);
->>>>>>> eaff6744
 
             //CultureInfo myculture = new CultureInfo("en-GB");
             //string begindate = ninjaevent.begin_date + " " + ninjaevent.begin_time + ":00";
