// SPDX-FileCopyrightText: NOI Techpark <digital@noi.bz.it>
//
// SPDX-License-Identifier: AGPL-3.0-or-later

module RawQueryParser.TransformerTests

open Expecto
open Parser

[<Tests>]
let transfomerTests =
    testList "Transformer" [
        testList "Sorting" [
            test "Simple sort statement" {
                let expected = "data#>'\{Detail,de,Title\}' ASC"
                let actual = Transformer.transformSort "Detail.de.Title"
                Expect.equal actual expected ""
            }
            test "Simple sort statement descending" {
                let expected = "data#>'\{Detail,de,Title\}' DESC"
                let actual = Transformer.transformSort "-Detail.de.Title"
                Expect.equal actual expected ""
            }
            test "Combined sort statements" {
                let expected = "data#>'\{Detail,de,Title\}' ASC, data#>'\{Detail,de,Body\}' DESC"
                let actual = Transformer.transformSort "Detail.de.Title, -Detail.de.Body"
                Expect.equal actual expected ""
            }
        ]
        testList "Filtering" [
            let transformFilter x =
                let jsonSerializer = Newtonsoft.Json.JsonConvert.SerializeObject
                Transformer.transformFilter (System.Func<_, _> jsonSerializer, x)
            test "Simple boolean filter" {
                let expected = "(data#>'\{Active\}')::boolean = TRUE"
                let actual = transformFilter "eq(Active, true)"
                Expect.equal actual expected ""
            }
            test "Simple number filter" {
                let expected = "(data#>'\{Altitude\}')::float = 200"
                let actual = transformFilter "eq(Altitude, 200)"
                Expect.equal actual expected ""
            }
            test "Simple string filter" {
                let expected = "data#>>'\{Type\}' = 'Wandern'"
                let actual = transformFilter "eq(Type, 'Wandern')"
                Expect.equal actual expected ""
            }
            test "Simple like filter" {
                let expected = "data#>>'\{Type\}' LIKE '%Wandern%'"
                let actual = transformFilter "like(Type, 'Wandern')"
                Expect.equal actual expected ""
            }
            test "Simple datetime filter" {
                let expected = "(data#>'\{ImageGallery\}')::jsonb = to_jsonb(array\[\]::varchar\[\])"
                let actual = transformFilter "eq(ImageGallery, [])"
                Expect.equal actual expected ""
            }
            test "Simple AND filter" {
                let expected = "((data#>'\{Geo,Altitude\}')::float >= 200 AND (data#>'\{Geo,Altitude\}')::float <= 400)"
                let actual = transformFilter "and(ge(Geo.Altitude, 200), le(Geo.Altitude, 400))"
                Expect.equal actual expected ""
            }
            test "AND filter with multiple conditions" {
                let expected = "((data#>'\{Active\}')::boolean = TRUE AND ((data#>'\{Geo,Altitude\}')::float >= 200 AND (data#>'\{Geo,Altitude\}')::float <= 400))"
                let actual = transformFilter "and(eq(Active, true), ge(Geo.Altitude, 200), le(Geo.Altitude, 400))"
                Expect.equal actual expected ""
            }
            test "AND filter with nested OR" {
                let expected = "((data#>'\{Active\}')::boolean = TRUE OR ((data#>'\{Geo,Altitude\}')::float >= 200 AND (data#>'\{Geo,Altitude\}')::float <= 400))"
                let actual = transformFilter "or(eq(Active, true), and(ge(Geo.Altitude, 200), le(Geo.Altitude, 400)))"
                Expect.equal actual expected ""
            }
            test "NULL" {
                let expected = "data#>>'\{Detail,ru,Title\}' IS NULL"
                let actual = transformFilter "isnull(Detail.ru.Title)"
                Expect.equal actual expected ""
            }
            test "NOT NULL" {
                let expected = "data#>>'\{Detail,ru,Title\}' IS NOT NULL"
                let actual = transformFilter "isnotnull(Detail.ru.Title)"
                Expect.equal actual expected ""
            }
            test "IN with simple field" {
                let expected = """(data @> '\{"HasLanguage":"de"\}')"""
                let actual = transformFilter "in(HasLanguage,'de')"
                Expect.equal actual expected ""
            }
            test "IN with nested fields" {
                let expected = """(data @> '\{"Foo":\{"HasLanguage":"de"\}\}')"""
                let actual = transformFilter "in(Foo.HasLanguage,'de')"
                Expect.equal actual expected ""
            }
            test "IN with array" {
                let expected = """(data @> '\{"Features":\[\{"Id":"a3067617-771a-4b84-b85e-206e5cf4402b"\}\]\}')"""
                let actual = transformFilter "in(Features.[].Id,'a3067617-771a-4b84-b85e-206e5cf4402b')"
                Expect.equal actual expected ""
            }
            test "LIKEIN with simple field" {
<<<<<<< HEAD
                let expected = """(data#>>'\{OdhTags\}' LIKE '%Ski%')"""
                let actual = transformFilter "likein(OdhTags,'Ski')"
                Expect.equal actual expected ""
            }
            test "LIKEIN with nested fields" {
                let expected = """(data#>>'\{Foo,OdhTags\}' LIKE '%Ski%')"""
                let actual = transformFilter "likein(Foo.OdhTags,'Ski')"
                Expect.equal actual expected ""
            }
            test "LIKEIN with array" {
                let expected = """(data#>>'\{Foo,OdhTags\}' LIKE '%Ski%' OR data#>>'\{Foo,OdhTags\}' LIKE '%Winter%')"""
=======
                let expected = """(jsonb_path_exists(data, '$.OdhTags ?(@ like_regex "Ski" flag "q")'))"""
                let actual = transformFilter "likein(OdhTags,'Ski')"
                Expect.equal actual expected ""
            }
            test "LIKEIN with array" {
                let expected = """(jsonb_path_exists(data, '$.OdhTags\[*\].Id ?(@ like_regex "Ski" flag "q")'))"""
                let actual = transformFilter "likein(OdhTags.[*].Id,'Ski')"
                Expect.equal actual expected ""
            }
            test "LIKEIN with nested fields" {
                let expected = """(jsonb_path_exists(data, '$.Foo.OdhTags ?(@ like_regex "Ski" flag "q")'))"""
                let actual = transformFilter "likein(Foo.OdhTags,'Ski')"
                Expect.equal actual expected ""
            }
            test "LIKEIN with nested field and multiple values" {
                let expected = """(jsonb_path_exists(data, '$.Foo.OdhTags ?(@ like_regex "Ski" flag "q")') OR jsonb_path_exists(data, '$.Foo.OdhTags ?(@ like_regex "Winter" flag "q")'))"""
>>>>>>> 24849041
                let actual = transformFilter "likein(Foo.OdhTags,'Ski','Winter')"
                Expect.equal actual expected ""
            }
        ]
    ]<|MERGE_RESOLUTION|>--- conflicted
+++ resolved
@@ -97,19 +97,6 @@
                 Expect.equal actual expected ""
             }
             test "LIKEIN with simple field" {
-<<<<<<< HEAD
-                let expected = """(data#>>'\{OdhTags\}' LIKE '%Ski%')"""
-                let actual = transformFilter "likein(OdhTags,'Ski')"
-                Expect.equal actual expected ""
-            }
-            test "LIKEIN with nested fields" {
-                let expected = """(data#>>'\{Foo,OdhTags\}' LIKE '%Ski%')"""
-                let actual = transformFilter "likein(Foo.OdhTags,'Ski')"
-                Expect.equal actual expected ""
-            }
-            test "LIKEIN with array" {
-                let expected = """(data#>>'\{Foo,OdhTags\}' LIKE '%Ski%' OR data#>>'\{Foo,OdhTags\}' LIKE '%Winter%')"""
-=======
                 let expected = """(jsonb_path_exists(data, '$.OdhTags ?(@ like_regex "Ski" flag "q")'))"""
                 let actual = transformFilter "likein(OdhTags,'Ski')"
                 Expect.equal actual expected ""
@@ -126,7 +113,6 @@
             }
             test "LIKEIN with nested field and multiple values" {
                 let expected = """(jsonb_path_exists(data, '$.Foo.OdhTags ?(@ like_regex "Ski" flag "q")') OR jsonb_path_exists(data, '$.Foo.OdhTags ?(@ like_regex "Winter" flag "q")'))"""
->>>>>>> 24849041
                 let actual = transformFilter "likein(Foo.OdhTags,'Ski','Winter')"
                 Expect.equal actual expected ""
             }
