// SPDX-FileCopyrightText: NOI Techpark <digital@noi.bz.it>
//
// SPDX-License-Identifier: AGPL-3.0-or-later

/// Generates PostgreSQL commands
module RawQueryParser.Writer

/// <summary>
/// Write a field like
/// <c>Field ["Detail"; "de"; "Title"]</c>
/// as
/// <c>data#>'{Detail,de,Title}'</c>
/// </summary>
let writeRawField (Field fields) =
    fields
    |> List.choose (function
        | IdentifierSegment x -> Some x
        | IdentifierArraySegment x -> Some x
        | ArraySegment -> None) // Filter away array segment
    |> String.concat ","
    |> sprintf "data#>'\\{%s\\}'"
    
let writeJsonPathField (Field fields) =
    fields
    |> List.map (function
        | IdentifierSegment x -> $".{x}" 
        | IdentifierArraySegment x -> $".{x}\[*\]"
        | ArraySegment -> "\[*\]")
    |> String.concat ""
    |> sprintf "$%s"
    
/// <summary>
/// Write a field like
/// <c>Field ["Detail"; "de"; "Title"]</c>
/// as
/// <c>data#>>'{Detail,de,Title}'</c>
/// </summary>
let writeTextField (Field fields) =
    fields
    |> List.choose (function
        | IdentifierSegment x -> Some x
        | IdentifierArraySegment x -> Some x
        | ArraySegment -> None) // Filter away array segment
    |> String.concat ","
    |> sprintf "data#>>'\\{%s\\}'"

module Sorting =
    open Sorting

    /// <summary>
    /// A sort direction gets written
    /// as <c>ASC</c> or <c>DESC</c>.
    /// </summary>
    let writeDirection = function
        | Ascending -> "ASC"
        | Descending -> "DESC"

    /// A statement gets written by concatenating
    /// a property with a sort direction.
    let writeSortStatement statement =
        let direction = writeDirection statement.Direction
        let field = writeRawField statement.Field
        $"{field} {direction}"

    /// Statements are concatenated <see cref=">writeStatement</c>
    let writeStatements (statements: SortStatements) =
        statements
        |> List.map writeSortStatement
        |> String.concat ", "

module Filtering =
    open Filtering

    let writeOperator = function
        | Eq -> "="
        | Ne -> "<>"
        | Gt -> ">"
        | Ge -> ">="
        | Lt -> "<"
        | Le -> "<="
        | Like -> "LIKE"

    let writeRawValue = function
        | Boolean x -> box x
        | Number x -> box x
        | String x -> box x
        | DateTime x -> box x
        | Array -> box [||]

    let writeValue = function
        | Boolean true -> "TRUE"
        | Boolean false -> "FALSE"
        | Number value -> $"{value}"
        | String value -> $"'%s{value}'"
        | DateTime value -> $"""'%s{value.ToString("o")}'::timestamp"""
        | Array -> "to_jsonb(array\[\]::varchar\[\])"

    let writeComparison comparison =
        let field =
            match comparison.Value with
            | Boolean _ -> $"({writeRawField comparison.Field})::boolean"
            | Number _ -> $"({writeRawField comparison.Field})::float"
            | String _ -> writeTextField comparison.Field
            | DateTime _ -> $"({writeTextField comparison.Field})::timestamp"
            | Array -> $"({writeRawField comparison.Field})::jsonb"
        let operator = writeOperator comparison.Operator
        let value =
            match comparison.Operator, comparison.Value with
            | Like, String value -> writeValue (String $"%%{value}%%")
            | _, value -> writeValue value
        $"{field} {operator} {value}"

    let rec writeStatement (jsonSerializer: obj -> string) = function 
        | And (left, right) -> $"(%s{writeStatement jsonSerializer left} AND %s{writeStatement jsonSerializer right})"
        | Or (left, right) -> $"(%s{writeStatement jsonSerializer left} OR %s{writeStatement jsonSerializer right})"
        | Condition (Comparison value) -> writeComparison value
        | Condition (In (field, values)) ->
            let escapeBrackets (x: string) =
                x.Replace("[", "\[")
                 .Replace("]", "\]")
                 .Replace("{", "\{")
                 .Replace("}", "\}")
            let writeValue =
                writeRawValue
                >> field.ToNestedObject
                >> jsonSerializer
                >> escapeBrackets
                >> sprintf "data @> '%s'"
            values
            |> List.map writeValue
            |> String.concat " OR "
            |> sprintf "(%s)"
        | Condition (NotIn (field, values)) ->
            $"NOT {writeStatement jsonSerializer (Condition (In (field, values)))}"
        | Condition (LikeIn (field, values)) ->
<<<<<<< HEAD
            let writeValue (value: Value) =
                match value with
                | String value -> (String $"%%{value}%%")
                | _ -> value
                |> writeValue
                |> sprintf "%s LIKE %s" (writeTextField field)
=======
            let field' = writeJsonPathField field
            let writeValue (value: Value) =
                match value with
                | String s -> s
                | _ -> failwith "Only strings are supported in a likein filter."
                |> fun value -> sprintf $"jsonb_path_exists(data, '%s{field'} ?(@ like_regex \"%s{value}\" flag \"q\")')"
>>>>>>> 24849041
            values
            |> List.map writeValue
            |> String.concat " OR "
            |> sprintf "(%s)"
        | Condition (IsNull property) -> $"{writeTextField property} IS NULL"
        | Condition (IsNotNull property) -> $"{writeTextField property} IS NOT NULL"<|MERGE_RESOLUTION|>--- conflicted
+++ resolved
@@ -133,21 +133,12 @@
         | Condition (NotIn (field, values)) ->
             $"NOT {writeStatement jsonSerializer (Condition (In (field, values)))}"
         | Condition (LikeIn (field, values)) ->
-<<<<<<< HEAD
-            let writeValue (value: Value) =
-                match value with
-                | String value -> (String $"%%{value}%%")
-                | _ -> value
-                |> writeValue
-                |> sprintf "%s LIKE %s" (writeTextField field)
-=======
             let field' = writeJsonPathField field
             let writeValue (value: Value) =
                 match value with
                 | String s -> s
                 | _ -> failwith "Only strings are supported in a likein filter."
                 |> fun value -> sprintf $"jsonb_path_exists(data, '%s{field'} ?(@ like_regex \"%s{value}\" flag \"q\")')"
->>>>>>> 24849041
             values
             |> List.map writeValue
             |> String.concat " OR "
