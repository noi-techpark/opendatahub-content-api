--- conflicted
+++ resolved
@@ -130,11 +130,7 @@
                     QueryFactory.Query()
                     .When(latest, q => q.SelectRaw("max(id)"))
                     .From("rawdata")
-<<<<<<< HEAD
-                    .RawdataWhereExpression(sourceidlist, idlist, typelist, sourcelist, true, userroles: UserRolesToFilter)
-=======
-                    .RawdataWhereExpression(idlist, sourceidlist, typelist, sourcelist, true)
->>>>>>> c047fd36
+                    .RawdataWhereExpression(idlist, sourceidlist, typelist, sourcelist, true, userroles: UserRolesToFilter)
                     .ApplyRawFilter(rawfilter)
                     .OrderOnlyByRawSortIfNotNull(rawsort)
                     .When(latest, q => q.GroupBy("sourceid"));
