--- conflicted
+++ resolved
@@ -39,11 +39,8 @@
         private readonly IDictionary<string, S3Config> s3Config;
 
         private readonly LTSCredentials ltsCredentials;
-<<<<<<< HEAD
         private readonly LTSCredentials ltsCredentialsOpen;
-=======
         private readonly IDictionary<string, DigiWayConfig> digiwayConfig;
->>>>>>> d731883e
 
         public Settings(IConfiguration configuration)
         {
@@ -273,10 +270,7 @@
         public PushServerConfig PushServerConfig => throw new NotImplementedException();
         public IDictionary<string, S3Config> S3Config => this.s3Config;
         public LTSCredentials LtsCredentials => this.ltsCredentials;
-<<<<<<< HEAD
         public LTSCredentials LtsCredentialsOpen => this.ltsCredentialsOpen;
-=======
         public IDictionary<string, DigiWayConfig> DigiWayConfig => this.digiwayConfig;
->>>>>>> d731883e
     }
 }