﻿<Project Sdk="Microsoft.NET.Sdk.Web">

  <PropertyGroup>
    <TargetFramework>net8.0</TargetFramework>
    <UserSecretsId>dotnet-OdhApiImporter-8939068E-7345-4FA7-987F-85719554FC6F</UserSecretsId>
    <DockerDefaultTargetOS>Linux</DockerDefaultTargetOS>
    <Nullable>enable</Nullable>
  </PropertyGroup>

  <ItemGroup>
    <Compile Remove="Helpers\CDB\**" />
    <Compile Remove="Helpers\LCS\**" />
    <Content Remove="Helpers\CDB\**" />
    <Content Remove="Helpers\LCS\**" />
    <EmbeddedResource Remove="Helpers\CDB\**" />
    <EmbeddedResource Remove="Helpers\LCS\**" />
    <None Remove="Helpers\CDB\**" />
    <None Remove="Helpers\LCS\**" />
  </ItemGroup>

  <ItemGroup>
    <PackageReference Include="AspNetCore.HealthChecks.NpgSql" Version="7.0.0" />
    <PackageReference Include="Microsoft.AspNetCore.Authentication.JwtBearer" Version="6.0.0" />
    <PackageReference Include="Microsoft.Bcl.AsyncInterfaces" Version="7.0.0" />
    <PackageReference Include="Microsoft.Extensions.Diagnostics.HealthChecks" Version="7.0.11" />
    <PackageReference Include="Microsoft.Extensions.Hosting.Systemd" Version="6.0.0" />
    <PackageReference Include="Microsoft.VisualStudio.Azure.Containers.Tools.Targets" Version="1.10.8" />
<<<<<<< HEAD
    <PackageReference Include="opendatahub-ltsapi-importer" Version="2.5.0" />
=======
    <PackageReference Include="opendatahub-ltsapi-importer" Version="2.5.1" />
>>>>>>> c0c9480d
    <PackageReference Include="Serilog.AspNetCore" Version="6.0.1" />
    <PackageReference Include="SqlKata.Execution" Version="3.0.0-beta" />
  </ItemGroup>

  <ItemGroup>
    <ProjectReference Include="..\A22\A22.csproj" />
    <ProjectReference Include="..\CDB\CDB.csproj" />
    <ProjectReference Include="..\DIGIWAY\DIGIWAY.csproj" />
    <ProjectReference Include="..\DSS\DSS.csproj" />
    <ProjectReference Include="..\EBMS\EBMS.csproj" />
    <ProjectReference Include="..\FERATEL\FERATEL.csproj" />
    <ProjectReference Include="..\GTFSAPI\GTFSAPI.csproj" />
    <ProjectReference Include="..\Helper\Helper.csproj" />
    <ProjectReference Include="..\LCS\LCS.csproj" />
    <ProjectReference Include="..\LOOPTEC\LOOPTEC.csproj" />
    <ProjectReference Include="..\MSS\MSS.csproj" />
    <ProjectReference Include="..\NINJA\NINJA.csproj" />
    <ProjectReference Include="..\OdhNotifier\OdhNotifier.csproj" />
    <ProjectReference Include="..\PANOCLOUD\PANOCLOUD.csproj" />
    <ProjectReference Include="..\PANOMAX\PANOMAX.csproj" />
    <ProjectReference Include="..\PushServer\PushServer.csproj" />
    <ProjectReference Include="..\RAVEN\RAVEN.csproj" />
    <ProjectReference Include="..\SIAG\SIAG.csproj" />
    <ProjectReference Include="..\STA\STA.csproj" />
    <ProjectReference Include="..\SuedtirolWein\SuedtirolWein.csproj" />
  </ItemGroup>

  <ItemGroup>
    <Folder Include="Models\" />
    <Folder Include="json\" />
  </ItemGroup>
</Project>
<|MERGE_RESOLUTION|>--- conflicted
+++ resolved
@@ -1,64 +1,60 @@
-﻿<Project Sdk="Microsoft.NET.Sdk.Web">
-
-  <PropertyGroup>
-    <TargetFramework>net8.0</TargetFramework>
-    <UserSecretsId>dotnet-OdhApiImporter-8939068E-7345-4FA7-987F-85719554FC6F</UserSecretsId>
-    <DockerDefaultTargetOS>Linux</DockerDefaultTargetOS>
-    <Nullable>enable</Nullable>
-  </PropertyGroup>
-
-  <ItemGroup>
-    <Compile Remove="Helpers\CDB\**" />
-    <Compile Remove="Helpers\LCS\**" />
-    <Content Remove="Helpers\CDB\**" />
-    <Content Remove="Helpers\LCS\**" />
-    <EmbeddedResource Remove="Helpers\CDB\**" />
-    <EmbeddedResource Remove="Helpers\LCS\**" />
-    <None Remove="Helpers\CDB\**" />
-    <None Remove="Helpers\LCS\**" />
-  </ItemGroup>
-
-  <ItemGroup>
-    <PackageReference Include="AspNetCore.HealthChecks.NpgSql" Version="7.0.0" />
-    <PackageReference Include="Microsoft.AspNetCore.Authentication.JwtBearer" Version="6.0.0" />
-    <PackageReference Include="Microsoft.Bcl.AsyncInterfaces" Version="7.0.0" />
-    <PackageReference Include="Microsoft.Extensions.Diagnostics.HealthChecks" Version="7.0.11" />
-    <PackageReference Include="Microsoft.Extensions.Hosting.Systemd" Version="6.0.0" />
-    <PackageReference Include="Microsoft.VisualStudio.Azure.Containers.Tools.Targets" Version="1.10.8" />
-<<<<<<< HEAD
-    <PackageReference Include="opendatahub-ltsapi-importer" Version="2.5.0" />
-=======
-    <PackageReference Include="opendatahub-ltsapi-importer" Version="2.5.1" />
->>>>>>> c0c9480d
-    <PackageReference Include="Serilog.AspNetCore" Version="6.0.1" />
-    <PackageReference Include="SqlKata.Execution" Version="3.0.0-beta" />
-  </ItemGroup>
-
-  <ItemGroup>
-    <ProjectReference Include="..\A22\A22.csproj" />
-    <ProjectReference Include="..\CDB\CDB.csproj" />
-    <ProjectReference Include="..\DIGIWAY\DIGIWAY.csproj" />
-    <ProjectReference Include="..\DSS\DSS.csproj" />
-    <ProjectReference Include="..\EBMS\EBMS.csproj" />
-    <ProjectReference Include="..\FERATEL\FERATEL.csproj" />
-    <ProjectReference Include="..\GTFSAPI\GTFSAPI.csproj" />
-    <ProjectReference Include="..\Helper\Helper.csproj" />
-    <ProjectReference Include="..\LCS\LCS.csproj" />
-    <ProjectReference Include="..\LOOPTEC\LOOPTEC.csproj" />
-    <ProjectReference Include="..\MSS\MSS.csproj" />
-    <ProjectReference Include="..\NINJA\NINJA.csproj" />
-    <ProjectReference Include="..\OdhNotifier\OdhNotifier.csproj" />
-    <ProjectReference Include="..\PANOCLOUD\PANOCLOUD.csproj" />
-    <ProjectReference Include="..\PANOMAX\PANOMAX.csproj" />
-    <ProjectReference Include="..\PushServer\PushServer.csproj" />
-    <ProjectReference Include="..\RAVEN\RAVEN.csproj" />
-    <ProjectReference Include="..\SIAG\SIAG.csproj" />
-    <ProjectReference Include="..\STA\STA.csproj" />
-    <ProjectReference Include="..\SuedtirolWein\SuedtirolWein.csproj" />
-  </ItemGroup>
-
-  <ItemGroup>
-    <Folder Include="Models\" />
-    <Folder Include="json\" />
-  </ItemGroup>
-</Project>
+﻿<Project Sdk="Microsoft.NET.Sdk.Web">
+
+  <PropertyGroup>
+    <TargetFramework>net8.0</TargetFramework>
+    <UserSecretsId>dotnet-OdhApiImporter-8939068E-7345-4FA7-987F-85719554FC6F</UserSecretsId>
+    <DockerDefaultTargetOS>Linux</DockerDefaultTargetOS>
+    <Nullable>enable</Nullable>
+  </PropertyGroup>
+
+  <ItemGroup>
+    <Compile Remove="Helpers\CDB\**" />
+    <Compile Remove="Helpers\LCS\**" />
+    <Content Remove="Helpers\CDB\**" />
+    <Content Remove="Helpers\LCS\**" />
+    <EmbeddedResource Remove="Helpers\CDB\**" />
+    <EmbeddedResource Remove="Helpers\LCS\**" />
+    <None Remove="Helpers\CDB\**" />
+    <None Remove="Helpers\LCS\**" />
+  </ItemGroup>
+
+  <ItemGroup>
+    <PackageReference Include="AspNetCore.HealthChecks.NpgSql" Version="7.0.0" />
+    <PackageReference Include="Microsoft.AspNetCore.Authentication.JwtBearer" Version="6.0.0" />
+    <PackageReference Include="Microsoft.Bcl.AsyncInterfaces" Version="7.0.0" />
+    <PackageReference Include="Microsoft.Extensions.Diagnostics.HealthChecks" Version="7.0.11" />
+    <PackageReference Include="Microsoft.Extensions.Hosting.Systemd" Version="6.0.0" />
+    <PackageReference Include="Microsoft.VisualStudio.Azure.Containers.Tools.Targets" Version="1.10.8" />
+    <PackageReference Include="opendatahub-ltsapi-importer" Version="2.5.1" />
+    <PackageReference Include="Serilog.AspNetCore" Version="6.0.1" />
+    <PackageReference Include="SqlKata.Execution" Version="3.0.0-beta" />
+  </ItemGroup>
+
+  <ItemGroup>
+    <ProjectReference Include="..\A22\A22.csproj" />
+    <ProjectReference Include="..\CDB\CDB.csproj" />
+    <ProjectReference Include="..\DIGIWAY\DIGIWAY.csproj" />
+    <ProjectReference Include="..\DSS\DSS.csproj" />
+    <ProjectReference Include="..\EBMS\EBMS.csproj" />
+    <ProjectReference Include="..\FERATEL\FERATEL.csproj" />
+    <ProjectReference Include="..\GTFSAPI\GTFSAPI.csproj" />
+    <ProjectReference Include="..\Helper\Helper.csproj" />
+    <ProjectReference Include="..\LCS\LCS.csproj" />
+    <ProjectReference Include="..\LOOPTEC\LOOPTEC.csproj" />
+    <ProjectReference Include="..\MSS\MSS.csproj" />
+    <ProjectReference Include="..\NINJA\NINJA.csproj" />
+    <ProjectReference Include="..\OdhNotifier\OdhNotifier.csproj" />
+    <ProjectReference Include="..\PANOCLOUD\PANOCLOUD.csproj" />
+    <ProjectReference Include="..\PANOMAX\PANOMAX.csproj" />
+    <ProjectReference Include="..\PushServer\PushServer.csproj" />
+    <ProjectReference Include="..\RAVEN\RAVEN.csproj" />
+    <ProjectReference Include="..\SIAG\SIAG.csproj" />
+    <ProjectReference Include="..\STA\STA.csproj" />
+    <ProjectReference Include="..\SuedtirolWein\SuedtirolWein.csproj" />
+  </ItemGroup>
+
+  <ItemGroup>
+    <Folder Include="Models\" />
+    <Folder Include="json\" />
+  </ItemGroup>
+</Project>