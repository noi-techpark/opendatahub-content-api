﻿using DataModel;
using System;
using System.Collections.Generic;
using System.Linq;
using System.Text;
using System.Threading;
using System.Threading.Tasks;
using Helper;
using Microsoft.AspNetCore.Authorization;
using Microsoft.AspNetCore.Http;
using Microsoft.Extensions.Logging;
using SqlKata.Execution;
using EBMS;
using NINJA;
using NINJA.Parser;
using System.Net.Http;
using RAVEN;
using Microsoft.Extensions.Hosting;
using OdhApiImporter.Helpers;
using Microsoft.AspNetCore.Mvc;
using Microsoft.AspNetCore.Hosting;

namespace OdhApiImporter.Controllers
{
    [ApiExplorerSettings(IgnoreApi = true)]
    [ApiController]
    public class DataModifyApiController : Controller
    {
        private readonly ISettings settings;
        private readonly QueryFactory QueryFactory;
        private readonly ILogger<UpdateApiController> logger;
        private readonly IWebHostEnvironment env;

        public DataModifyApiController(IWebHostEnvironment env, ISettings settings, ILogger<UpdateApiController> logger, QueryFactory queryFactory)
        {
            this.env = env;
            this.settings = settings;
            this.logger = logger;
            this.QueryFactory = queryFactory;
        }

        #region EventShort

        [HttpGet, Route("ModifyEventShort")]
        public async Task<IActionResult> ModifyEventShort(CancellationToken cancellationToken)
        {
            var objectscount = 0;

            CustomDataOperation customdataoperation = new CustomDataOperation(settings, QueryFactory);
            //objectscount = await customdataoperation.UpdateAllEventShortstActiveTodayField();
            //objectscount = await customdataoperation.UpdateAllEventShortBrokenLinks();

            //objectscount = await customdataoperation.UpdateAllEventShortPublisherInfo();                        

<<<<<<< HEAD
            objectscount = await customdataoperation.CleanEventShortstEventDocumentField();
=======
            objectscount = await customdataoperation.UpdateAllEventShortstEventDocumentField();
>>>>>>> 496e7cb2

            return Ok(new UpdateResult
            {
                operation = "Modify EventShort",
                updatetype = "custom",
                otherinfo = "",
                message = "Done",
                recordsmodified = objectscount,
                created = 0,
                deleted = 0,
                id = "",
                updated = 0,
                success = true
            });
        }

        [HttpGet, Route("CleanEventShort")]
        public async Task<IActionResult> CleanEventShort(CancellationToken cancellationToken)
        {
            var objectscount = 0;

            CustomDataOperation customdataoperation = new CustomDataOperation(settings, QueryFactory);
            //objectscount = await customdataoperation.UpdateAllEventShortstActiveTodayField();
            //objectscount = await customdataoperation.UpdateAllEventShortBrokenLinks();

            //objectscount = await customdataoperation.UpdateAllEventShortPublisherInfo();                        

            objectscount = await customdataoperation.CleanEventShortstEventDocumentField();

            return Ok(new UpdateResult
            {
                operation = "Clean EventShort",
                updatetype = "custom",
                otherinfo = "",
                message = "Done",
                recordsmodified = objectscount,
                created = 0,
                deleted = 0,
                id = "",
                updated = 0,
                success = true
            });
        }

        #endregion

        #region Articles

        [HttpGet, Route("FillDummyNews")]
        public async Task<IActionResult> FillDBWithDummynews(CancellationToken cancellationToken)
        {
            //CustomDataOperation customdataoperation = new CustomDataOperation(settings, QueryFactory);
            //var objectscount = await customdataoperation.FillDBWithDummyNews();

            return Ok(new UpdateResult
            {
                operation = "Modify Articles",
                updatetype = "custom",
                otherinfo = "",
                message = "Done",
                recordsmodified = 0,
                created = 0,
                deleted = 0,
                id = "",
                updated = 0,
                success = true
            });
        }

        #endregion

        #region Weather

        [HttpGet, Route("ModifyWeatherHistory")]
        public async Task<IActionResult> ModifyWeatherHistory(CancellationToken cancellationToken)
        {
            //CustomDataOperation customdataoperation = new CustomDataOperation(settings, QueryFactory);
            //var objectscount = await customdataoperation.UpdateAllWeatherHistoryWithMetainfo();

            return Ok(new UpdateResult
            {
                operation = "Modify WeatherHistory",
                updatetype = "custom",
                otherinfo = "",
                message = "Done",
                recordsmodified = 0,
                created = 0,
                deleted = 0,
                id = "",
                updated = 0,
                success = true
            });
        }

        #endregion

        #region ODHActivityPoi

        [HttpGet, Route("ModifyOldODHActivityPoi")]
        public async Task<IActionResult> ModifyODHActivityPoiTags(CancellationToken cancellationToken)
        {
            //CustomDataOperation customdataoperation = new CustomDataOperation(settings, QueryFactory);
            //var objectscount = await customdataoperation.UpdateAllODHActivityPoiOldTags("sta");
            //var objectscount2 = await customdataoperation.UpdateAllODHActivityPoiOldTags("dss");


            return Ok(new UpdateResult
            {
                operation = "Modify ODHActivityPoi",
                updatetype = "custom",
                otherinfo = "",
                message = "Done",
                recordsmodified = 0,
                created = 0,
                deleted = 0,
                id = "",
                updated = 0,
                success = true
            });
        }

        [HttpGet, Route("ModifySTAVendingpoint")]
        public async Task<IActionResult> ModifySTAVendingpoint(CancellationToken cancellationToken)
        {
            //CustomDataOperation customdataoperation = new CustomDataOperation(settings, QueryFactory);
            //var objectscount = await customdataoperation.UpdateAllSTAVendingpoints();

            return Ok(new UpdateResult
            {
                operation = "Modify STA Vendingpoint",
                updatetype = "custom",
                otherinfo = "",
                message = "Done",
                recordsmodified = 0,
                created = 0,
                deleted = 0,
                id = "",
                updated = 0,
                success = true
            });
        }

        #endregion

        #region MetaData

        [HttpGet, Route("UpdateMetaDataRecordCount")]
        public async Task<IActionResult> UpdateMetaDataRecordCount(CancellationToken cancellationToken)
        {
            //CustomDataOperation customdataoperation = new CustomDataOperation(settings, QueryFactory);
            //var objectscount = await customdataoperation.UpdateMetaDataApiRecordCount();            

            return Ok(new UpdateResult
            {
                operation = "Modify Metadata Record Count",
                updatetype = "custom",
                otherinfo = "",
                message = "Done",
                recordsmodified = 0,
                created = 0,
                deleted = 0,
                id = "",
                updated = 0,
                success = true
            });
        }

        #endregion
    }
}<|MERGE_RESOLUTION|>--- conflicted
+++ resolved
@@ -1,229 +1,225 @@
-﻿using DataModel;
-using System;
-using System.Collections.Generic;
-using System.Linq;
-using System.Text;
-using System.Threading;
-using System.Threading.Tasks;
-using Helper;
-using Microsoft.AspNetCore.Authorization;
-using Microsoft.AspNetCore.Http;
-using Microsoft.Extensions.Logging;
-using SqlKata.Execution;
-using EBMS;
-using NINJA;
-using NINJA.Parser;
-using System.Net.Http;
-using RAVEN;
-using Microsoft.Extensions.Hosting;
-using OdhApiImporter.Helpers;
-using Microsoft.AspNetCore.Mvc;
-using Microsoft.AspNetCore.Hosting;
-
-namespace OdhApiImporter.Controllers
-{
-    [ApiExplorerSettings(IgnoreApi = true)]
-    [ApiController]
-    public class DataModifyApiController : Controller
-    {
-        private readonly ISettings settings;
-        private readonly QueryFactory QueryFactory;
-        private readonly ILogger<UpdateApiController> logger;
-        private readonly IWebHostEnvironment env;
-
-        public DataModifyApiController(IWebHostEnvironment env, ISettings settings, ILogger<UpdateApiController> logger, QueryFactory queryFactory)
-        {
-            this.env = env;
-            this.settings = settings;
-            this.logger = logger;
-            this.QueryFactory = queryFactory;
-        }
-
-        #region EventShort
-
-        [HttpGet, Route("ModifyEventShort")]
-        public async Task<IActionResult> ModifyEventShort(CancellationToken cancellationToken)
-        {
-            var objectscount = 0;
-
-            CustomDataOperation customdataoperation = new CustomDataOperation(settings, QueryFactory);
-            //objectscount = await customdataoperation.UpdateAllEventShortstActiveTodayField();
-            //objectscount = await customdataoperation.UpdateAllEventShortBrokenLinks();
-
-            //objectscount = await customdataoperation.UpdateAllEventShortPublisherInfo();                        
-
-<<<<<<< HEAD
-            objectscount = await customdataoperation.CleanEventShortstEventDocumentField();
-=======
-            objectscount = await customdataoperation.UpdateAllEventShortstEventDocumentField();
->>>>>>> 496e7cb2
-
-            return Ok(new UpdateResult
-            {
-                operation = "Modify EventShort",
-                updatetype = "custom",
-                otherinfo = "",
-                message = "Done",
-                recordsmodified = objectscount,
-                created = 0,
-                deleted = 0,
-                id = "",
-                updated = 0,
-                success = true
-            });
-        }
-
-        [HttpGet, Route("CleanEventShort")]
-        public async Task<IActionResult> CleanEventShort(CancellationToken cancellationToken)
-        {
-            var objectscount = 0;
-
-            CustomDataOperation customdataoperation = new CustomDataOperation(settings, QueryFactory);
-            //objectscount = await customdataoperation.UpdateAllEventShortstActiveTodayField();
-            //objectscount = await customdataoperation.UpdateAllEventShortBrokenLinks();
-
-            //objectscount = await customdataoperation.UpdateAllEventShortPublisherInfo();                        
-
-            objectscount = await customdataoperation.CleanEventShortstEventDocumentField();
-
-            return Ok(new UpdateResult
-            {
-                operation = "Clean EventShort",
-                updatetype = "custom",
-                otherinfo = "",
-                message = "Done",
-                recordsmodified = objectscount,
-                created = 0,
-                deleted = 0,
-                id = "",
-                updated = 0,
-                success = true
-            });
-        }
-
-        #endregion
-
-        #region Articles
-
-        [HttpGet, Route("FillDummyNews")]
-        public async Task<IActionResult> FillDBWithDummynews(CancellationToken cancellationToken)
-        {
-            //CustomDataOperation customdataoperation = new CustomDataOperation(settings, QueryFactory);
-            //var objectscount = await customdataoperation.FillDBWithDummyNews();
-
-            return Ok(new UpdateResult
-            {
-                operation = "Modify Articles",
-                updatetype = "custom",
-                otherinfo = "",
-                message = "Done",
-                recordsmodified = 0,
-                created = 0,
-                deleted = 0,
-                id = "",
-                updated = 0,
-                success = true
-            });
-        }
-
-        #endregion
-
-        #region Weather
-
-        [HttpGet, Route("ModifyWeatherHistory")]
-        public async Task<IActionResult> ModifyWeatherHistory(CancellationToken cancellationToken)
-        {
-            //CustomDataOperation customdataoperation = new CustomDataOperation(settings, QueryFactory);
-            //var objectscount = await customdataoperation.UpdateAllWeatherHistoryWithMetainfo();
-
-            return Ok(new UpdateResult
-            {
-                operation = "Modify WeatherHistory",
-                updatetype = "custom",
-                otherinfo = "",
-                message = "Done",
-                recordsmodified = 0,
-                created = 0,
-                deleted = 0,
-                id = "",
-                updated = 0,
-                success = true
-            });
-        }
-
-        #endregion
-
-        #region ODHActivityPoi
-
-        [HttpGet, Route("ModifyOldODHActivityPoi")]
-        public async Task<IActionResult> ModifyODHActivityPoiTags(CancellationToken cancellationToken)
-        {
-            //CustomDataOperation customdataoperation = new CustomDataOperation(settings, QueryFactory);
-            //var objectscount = await customdataoperation.UpdateAllODHActivityPoiOldTags("sta");
-            //var objectscount2 = await customdataoperation.UpdateAllODHActivityPoiOldTags("dss");
-
-
-            return Ok(new UpdateResult
-            {
-                operation = "Modify ODHActivityPoi",
-                updatetype = "custom",
-                otherinfo = "",
-                message = "Done",
-                recordsmodified = 0,
-                created = 0,
-                deleted = 0,
-                id = "",
-                updated = 0,
-                success = true
-            });
-        }
-
-        [HttpGet, Route("ModifySTAVendingpoint")]
-        public async Task<IActionResult> ModifySTAVendingpoint(CancellationToken cancellationToken)
-        {
-            //CustomDataOperation customdataoperation = new CustomDataOperation(settings, QueryFactory);
-            //var objectscount = await customdataoperation.UpdateAllSTAVendingpoints();
-
-            return Ok(new UpdateResult
-            {
-                operation = "Modify STA Vendingpoint",
-                updatetype = "custom",
-                otherinfo = "",
-                message = "Done",
-                recordsmodified = 0,
-                created = 0,
-                deleted = 0,
-                id = "",
-                updated = 0,
-                success = true
-            });
-        }
-
-        #endregion
-
-        #region MetaData
-
-        [HttpGet, Route("UpdateMetaDataRecordCount")]
-        public async Task<IActionResult> UpdateMetaDataRecordCount(CancellationToken cancellationToken)
-        {
-            //CustomDataOperation customdataoperation = new CustomDataOperation(settings, QueryFactory);
-            //var objectscount = await customdataoperation.UpdateMetaDataApiRecordCount();            
-
-            return Ok(new UpdateResult
-            {
-                operation = "Modify Metadata Record Count",
-                updatetype = "custom",
-                otherinfo = "",
-                message = "Done",
-                recordsmodified = 0,
-                created = 0,
-                deleted = 0,
-                id = "",
-                updated = 0,
-                success = true
-            });
-        }
-
-        #endregion
-    }
+﻿using DataModel;
+using System;
+using System.Collections.Generic;
+using System.Linq;
+using System.Text;
+using System.Threading;
+using System.Threading.Tasks;
+using Helper;
+using Microsoft.AspNetCore.Authorization;
+using Microsoft.AspNetCore.Http;
+using Microsoft.Extensions.Logging;
+using SqlKata.Execution;
+using EBMS;
+using NINJA;
+using NINJA.Parser;
+using System.Net.Http;
+using RAVEN;
+using Microsoft.Extensions.Hosting;
+using OdhApiImporter.Helpers;
+using Microsoft.AspNetCore.Mvc;
+using Microsoft.AspNetCore.Hosting;
+
+namespace OdhApiImporter.Controllers
+{
+    [ApiExplorerSettings(IgnoreApi = true)]
+    [ApiController]
+    public class DataModifyApiController : Controller
+    {
+        private readonly ISettings settings;
+        private readonly QueryFactory QueryFactory;
+        private readonly ILogger<UpdateApiController> logger;
+        private readonly IWebHostEnvironment env;
+
+        public DataModifyApiController(IWebHostEnvironment env, ISettings settings, ILogger<UpdateApiController> logger, QueryFactory queryFactory)
+        {
+            this.env = env;
+            this.settings = settings;
+            this.logger = logger;
+            this.QueryFactory = queryFactory;
+        }
+
+        #region EventShort
+
+        [HttpGet, Route("ModifyEventShort")]
+        public async Task<IActionResult> ModifyEventShort(CancellationToken cancellationToken)
+        {
+            var objectscount = 0;
+
+            CustomDataOperation customdataoperation = new CustomDataOperation(settings, QueryFactory);
+            //objectscount = await customdataoperation.UpdateAllEventShortstActiveTodayField();
+            //objectscount = await customdataoperation.UpdateAllEventShortBrokenLinks();
+
+            //objectscount = await customdataoperation.UpdateAllEventShortPublisherInfo();                        
+
+            objectscount = await customdataoperation.UpdateAllEventShortstEventDocumentField();
+
+            return Ok(new UpdateResult
+            {
+                operation = "Modify EventShort",
+                updatetype = "custom",
+                otherinfo = "",
+                message = "Done",
+                recordsmodified = objectscount,
+                created = 0,
+                deleted = 0,
+                id = "",
+                updated = 0,
+                success = true
+            });
+        }
+
+        [HttpGet, Route("CleanEventShort")]
+        public async Task<IActionResult> CleanEventShort(CancellationToken cancellationToken)
+        {
+            var objectscount = 0;
+
+            CustomDataOperation customdataoperation = new CustomDataOperation(settings, QueryFactory);
+            //objectscount = await customdataoperation.UpdateAllEventShortstActiveTodayField();
+            //objectscount = await customdataoperation.UpdateAllEventShortBrokenLinks();
+
+            //objectscount = await customdataoperation.UpdateAllEventShortPublisherInfo();                        
+
+            objectscount = await customdataoperation.CleanEventShortstEventDocumentField();
+
+            return Ok(new UpdateResult
+            {
+                operation = "Clean EventShort",
+                updatetype = "custom",
+                otherinfo = "",
+                message = "Done",
+                recordsmodified = objectscount,
+                created = 0,
+                deleted = 0,
+                id = "",
+                updated = 0,
+                success = true
+            });
+        }
+
+        #endregion
+
+        #region Articles
+
+        [HttpGet, Route("FillDummyNews")]
+        public async Task<IActionResult> FillDBWithDummynews(CancellationToken cancellationToken)
+        {
+            //CustomDataOperation customdataoperation = new CustomDataOperation(settings, QueryFactory);
+            //var objectscount = await customdataoperation.FillDBWithDummyNews();
+
+            return Ok(new UpdateResult
+            {
+                operation = "Modify Articles",
+                updatetype = "custom",
+                otherinfo = "",
+                message = "Done",
+                recordsmodified = 0,
+                created = 0,
+                deleted = 0,
+                id = "",
+                updated = 0,
+                success = true
+            });
+        }
+
+        #endregion
+
+        #region Weather
+
+        [HttpGet, Route("ModifyWeatherHistory")]
+        public async Task<IActionResult> ModifyWeatherHistory(CancellationToken cancellationToken)
+        {
+            //CustomDataOperation customdataoperation = new CustomDataOperation(settings, QueryFactory);
+            //var objectscount = await customdataoperation.UpdateAllWeatherHistoryWithMetainfo();
+
+            return Ok(new UpdateResult
+            {
+                operation = "Modify WeatherHistory",
+                updatetype = "custom",
+                otherinfo = "",
+                message = "Done",
+                recordsmodified = 0,
+                created = 0,
+                deleted = 0,
+                id = "",
+                updated = 0,
+                success = true
+            });
+        }
+
+        #endregion
+
+        #region ODHActivityPoi
+
+        [HttpGet, Route("ModifyOldODHActivityPoi")]
+        public async Task<IActionResult> ModifyODHActivityPoiTags(CancellationToken cancellationToken)
+        {
+            //CustomDataOperation customdataoperation = new CustomDataOperation(settings, QueryFactory);
+            //var objectscount = await customdataoperation.UpdateAllODHActivityPoiOldTags("sta");
+            //var objectscount2 = await customdataoperation.UpdateAllODHActivityPoiOldTags("dss");
+
+
+            return Ok(new UpdateResult
+            {
+                operation = "Modify ODHActivityPoi",
+                updatetype = "custom",
+                otherinfo = "",
+                message = "Done",
+                recordsmodified = 0,
+                created = 0,
+                deleted = 0,
+                id = "",
+                updated = 0,
+                success = true
+            });
+        }
+
+        [HttpGet, Route("ModifySTAVendingpoint")]
+        public async Task<IActionResult> ModifySTAVendingpoint(CancellationToken cancellationToken)
+        {
+            //CustomDataOperation customdataoperation = new CustomDataOperation(settings, QueryFactory);
+            //var objectscount = await customdataoperation.UpdateAllSTAVendingpoints();
+
+            return Ok(new UpdateResult
+            {
+                operation = "Modify STA Vendingpoint",
+                updatetype = "custom",
+                otherinfo = "",
+                message = "Done",
+                recordsmodified = 0,
+                created = 0,
+                deleted = 0,
+                id = "",
+                updated = 0,
+                success = true
+            });
+        }
+
+        #endregion
+
+        #region MetaData
+
+        [HttpGet, Route("UpdateMetaDataRecordCount")]
+        public async Task<IActionResult> UpdateMetaDataRecordCount(CancellationToken cancellationToken)
+        {
+            //CustomDataOperation customdataoperation = new CustomDataOperation(settings, QueryFactory);
+            //var objectscount = await customdataoperation.UpdateMetaDataApiRecordCount();            
+
+            return Ok(new UpdateResult
+            {
+                operation = "Modify Metadata Record Count",
+                updatetype = "custom",
+                otherinfo = "",
+                message = "Done",
+                recordsmodified = 0,
+                created = 0,
+                deleted = 0,
+                id = "",
+                updated = 0,
+                success = true
+            });
+        }
+
+        #endregion
+    }
 }