﻿// SPDX-FileCopyrightText: NOI Techpark <digital@noi.bz.it>
//
// SPDX-License-Identifier: AGPL-3.0-or-later

using DataModel;
using Helper;
using Helper.Generic;
using Helper.Location;
using Helper.Tagging;
using LTSAPI;
using LTSAPI.Parser;
using MongoDB.Driver;
using Newtonsoft.Json;
using Newtonsoft.Json.Linq;
using OdhApiImporter.Helpers.RAVEN;
using SqlKata.Execution;
using System;
using System.Collections.Generic;
using System.Linq;
using System.Threading;
using System.Threading.Tasks;

namespace OdhApiImporter.Helpers.LTSAPI
{
    public class LTSApiGastronomyImportHelper : ImportHelper, IImportHelperLTS
    {
        public bool opendata = false;

        public LTSApiGastronomyImportHelper(
            ISettings settings,
            QueryFactory queryfactory,
            string table,
            string importerURL
        )
            : base(settings, queryfactory, table, importerURL) { }


        //Not implemented here
        public async Task<UpdateDetail> SaveDataToODH(
            DateTime? lastchanged = null,
            List<string>? idlist = null,
            bool reduced = false,
            CancellationToken cancellationToken = default
        )
        {
            throw new NotImplementedException();
        }

        public async Task<UpdateDetail> SaveDataToODH(
            DateTime? lastchanged = null,
            List<string>? idlist = null,
            CancellationToken cancellationToken = default
        )
        {
            throw new NotImplementedException();
        }

        public async Task<UpdateDetail> SaveSingleDataToODH(
            string id,
            bool reduced = false,
            CancellationToken cancellationToken = default
        )
        {
            opendata = reduced;

            //Import the List
            var gastronomylts = await GetGastronomiesFromLTSV2(id, null, null, null);

            //Check if Data is accessible on LTS
            if (gastronomylts != null && gastronomylts.FirstOrDefault().ContainsKey("success") && (Boolean)gastronomylts.FirstOrDefault()["success"]) //&& gastronomylts.FirstOrDefault()["Success"] == true
            {     //Import Single Data & Deactivate Data
                var result = await SaveGastronomiesToPG(gastronomylts);
                return result;
            }
            //If data is not accessible on LTS Side, delete or disable it
            else if (gastronomylts != null && gastronomylts.FirstOrDefault().ContainsKey("status") && ((int)gastronomylts.FirstOrDefault()["status"] == 403 || (int)gastronomylts.FirstOrDefault()["status"] == 404))
            {
                if (!opendata)
                {
                    //Data is pushed to marketplace with disabled status
                    return await DeleteOrDisableGastronomiesData(id, false, false);
                }
                else
                {
                    //Data is pushed to marketplace as deleted
                    return await DeleteOrDisableGastronomiesData(id, true, true);
                }
            }
            else
            {
                return new UpdateDetail()
                {
                    updated = 0,
                    created = 0,
                    deleted = 0,
                    error = 1,
                };
            }
        }

        public async Task<List<string>> GetLastChangedData(
           DateTime lastchanged,
           bool reduced = false,
           CancellationToken cancellationToken = default
       )
        {
            //Import the List
            var lastchangedlts = await GetGastronomiesFromLTSV2(null, lastchanged, null, null);
            List<string> lastchangedlist = new List<string>();

            if (lastchangedlts != null && lastchangedlts.FirstOrDefault().ContainsKey("success") && (Boolean)lastchangedlts.FirstOrDefault()["success"])
            {
                var lastchangedrids = lastchangedlts.FirstOrDefault()["data"].ToObject<List<LtsRidList>>();

                lastchangedlist = lastchangedrids.Select(x => x.rid).ToList();
            }
            else
            {
                WriteLog.LogToConsole(
                    "",
                    "dataimport",
                    "lastchanged.gastronomies",
                    new ImportLog()
                    {
                        sourceid = "",
                        sourceinterface = "lts.gastronomies",
                        success = false,
                        error = "Could not fetch last changed List",
                    }
                );
            }

            return lastchangedlist;
        }

        public async Task<List<string>> GetLastDeletedData(
            DateTime deletedfrom,
            bool reduced = false,
            CancellationToken cancellationToken = default
        )
        {
            //Import the List
            var deletedlts = await GetGastronomiesFromLTSV2(null, null, deletedfrom, null);
            List<string> lastdeletedlist = new List<string>();

            if (deletedlts != null && deletedlts.FirstOrDefault().ContainsKey("success") && (Boolean)deletedlts.FirstOrDefault()["success"])
            {
                var lastchangedrids = deletedlts.FirstOrDefault()["data"].ToObject<List<LtsRidList>>();

                lastdeletedlist = lastchangedrids.Select(x => x.rid).ToList();
            }
            else
            {
                WriteLog.LogToConsole(
                    "",
                    "dataimport",
                    "deleted.gastronomies",
                    new ImportLog()
                    {
                        sourceid = "",
                        sourceinterface = "lts.gastronomies",
                        success = false,
                        error = "Could not fetch deleted List",
                    }
                );
            }

            return lastdeletedlist;
        }

        public async Task<List<string>> GetActiveList(
            bool active,
            bool reduced = false,
            CancellationToken cancellationToken = default
        )
        {
            opendata = reduced;

            //Import the List
            var activelistlts = await GetGastronomiesFromLTSV2(null, null, null, active);
            List<string> activeList = new List<string>();

            if (activelistlts != null && activelistlts.FirstOrDefault().ContainsKey("success") && (Boolean)activelistlts.FirstOrDefault()["success"])
            {
                var activerids = activelistlts.FirstOrDefault()["data"].ToObject<List<LtsRidList>>();

                activeList = activerids.Select(x => x.rid).ToList();
            }
            else
            {
                WriteLog.LogToConsole(
                    "",
                    "dataimport",
                    "active.gastronomies",
                    new ImportLog()
                    {
                        sourceid = "",
                        sourceinterface = "lts.gastronomies",
                        success = false,
                        error = "Could not fetch active List",
                    }
                );
            }

            return activeList;
        }

        private async Task<List<JObject>> GetGastronomiesFromLTSV2(string gastroid, DateTime? lastchanged, DateTime? deletedfrom, bool? activelist)
        {
            try
            {
                LtsApi ltsapi = GetLTSApi(opendata);
                
                if(gastroid != null)
                {
                    //Get Single Gastronomy

                    var qs = new LTSQueryStrings() { page_size = 1 };
                    var dict = ltsapi.GetLTSQSDictionary(qs);

                    return await ltsapi.GastronomyDetailRequest(gastroid, dict);
                }
                else if (lastchanged != null)
                {                    
                    //Get the Last Changes Gastronomies list

                    var qs = new LTSQueryStrings() { fields = "rid", filter_onlyTourismOrganizationMember = false };
               
                    if (lastchanged != null)
                        qs.filter_lastUpdate = lastchanged;

                    var dict = ltsapi.GetLTSQSDictionary(qs);

                    return await ltsapi.GastronomyListRequest(dict, true);
                }
                else if (deletedfrom != null)
                {
                    //Get the Active Gastronomies list with filter[onlyActive]=1&fields=rid&filter[onlyTourismOrganizationMember]=0&filter[representationMode]=full

                    var qs = new LTSQueryStrings() { fields = "rid", filter_onlyTourismOrganizationMember = false };
                
                    if (deletedfrom != null)
                        qs.filter_lastUpdate = deletedfrom;

                    var dict = ltsapi.GetLTSQSDictionary(qs);

                    return await ltsapi.GastronomyDeletedRequest(dict, true);
                }
                else if (activelist != null)
                {
                    //Get the Active Gastronomies list with filter[onlyActive]=1&fields=rid&filter[onlyTourismOrganizationMember]=0&filter[representationMode]=full

                    var qs = new LTSQueryStrings() { fields = "rid", filter_onlyActive = true, filter_onlyTourismOrganizationMember = false, filter_representationMode = "full" };
                
                    if (lastchanged != null)
                        qs.filter_lastUpdate = lastchanged;

                    var dict = ltsapi.GetLTSQSDictionary(qs);

                    return await ltsapi.GastronomyListRequest(dict, true);
                }
                else
                    return null;
            }
            catch (Exception ex)
            {
                WriteLog.LogToConsole(
                    "",
                    "dataimport",
                    "list.gastronomies",
                    new ImportLog()
                    {
                        sourceid = "",
                        sourceinterface = "lts.gastronomies",
                        success = false,
                        error = ex.Message,
                    }
                );
                return null;
            }
        }

        private async Task<UpdateDetail> SaveGastronomiesToPG(List<JObject> ltsdata)
        {
            //var newimportcounter = 0;
            //var updateimportcounter = 0;
            //var errorimportcounter = 0;
            //var deleteimportcounter = 0;

            List<UpdateDetail> updatedetails = new List<UpdateDetail>();

            if (ltsdata != null)
            {
                List<string> idlistlts = new List<string>();

                List<LTSGastronomy> gastrodata = new List<LTSGastronomy>();

                foreach (var ltsdatasingle in ltsdata)
                {
                    gastrodata.Add(
                        ltsdatasingle.ToObject<LTSGastronomy>()
                    );
                }

                //Load the json Data
                IDictionary<string, JArray> jsondata = default(Dictionary<string, JArray>);

                if (!opendata)
                {
                    jsondata = await LTSAPIImportHelper.LoadJsonFiles(
                    settings.JsonConfig.Jsondir,
                    new List<string>()
                        {
                            "CategoryCodes",
                            "DishRates",
                            "Facilities",
                            "CapacityCeremonies",
                            "GastronomyDisplayAsCategory",
                        }
                    );
                }
                else
                {
                    jsondata = await LTSAPIImportHelper.LoadJsonFiles(
                    settings.JsonConfig.Jsondir,
                    new List<string>()
                        {
                            "CategoryCodes",
                            "GastronomyDisplayAsCategory",
                        }
                    );

                }

                foreach (var data in gastrodata)
                {
                    string id = data.data.rid.ToLower();

                    var gastroparsed = GastronomyParser.ParseLTSGastronomy(data.data, false, jsondata);

                    //POPULATE LocationInfo not working on Gastronomies because DistrictInfo is prefilled! DistrictId not available on root level...
                    gastroparsed.LocationInfo = await gastroparsed.UpdateLocationInfoExtension(
                        QueryFactory
                    );

                    //DistanceCalculation
                    await gastroparsed.UpdateDistanceCalculation(QueryFactory);

                    //GET OLD Gastronomy
                    var gastroindb = await LoadDataFromDB<ODHActivityPoiLinked>("smgpoi" + id, IDStyle.lowercase);

                    //Add manual assigned Tags to TagIds TO check if this should be activated
                    await MergeGastronomyTags(gastroparsed, gastroindb);

                    //Add the SmgTags for IDM
                    await AssignODHTags(gastroparsed, gastroindb);

                    if (!opendata)
                    {
                        await SetODHActiveBasedOnRepresentationMode(gastroparsed);

                        //Add the MetaTitle for IDM
                        await AddMetaTitle(gastroparsed);

                        //Add the values to Tags (TagEntry) not needed anymore?
                        //await AddTagEntryToTags(gastroparsed);                        
                    }

                    //When requested with opendata Interface does not return isActive field
                    //All data returned by opendata interface are active by default
                    if(opendata)
                    {
                        gastroparsed.Active = true;
                        gastroparsed.SmgActive = true;
                    }                        

                    SetAdditionalInfosCategoriesByODHTags(gastroparsed, jsondata);

                    //Traduce all Tags with Source IDM to english tags
                    await GenericTaggingHelper.AddTagIdsToODHActivityPoi(
                            gastroparsed,
                            settings.JsonConfig.Jsondir
                        );

                    //Create Tags and preserve the old TagEntries
                    await gastroparsed.UpdateTagsExtension(QueryFactory, gastroindb != null ? await FillTagsObject.GetTagEntrysToPreserve(gastroparsed) : null);

                    var result = await InsertDataToDB(gastroparsed, data.data);

                    //newimportcounter = newimportcounter + result.created ?? 0;
                    //updateimportcounter = updateimportcounter + result.updated ?? 0;
                    //errorimportcounter = errorimportcounter + result.error ?? 0;

                    updatedetails.Add(new UpdateDetail()
                    {
                        created = result.created,
                        updated = result.updated,
                        deleted = result.deleted,
                        error = result.error,
                        objectchanged = result.objectchanged,
                        objectimagechanged = result.objectimagechanged,
                        comparedobjects =
                        result.compareobject != null && result.compareobject.Value ? 1 : 0,
                        pushchannels = result.pushchannels,
                        changes = result.changes,
                    });

                    idlistlts.Add(id);

                    WriteLog.LogToConsole(
                        id,
                        "dataimport",
                        "single.gastronomies",
                        new ImportLog()
                        {
                            sourceid = id,
                            sourceinterface = "lts.gastronomies",
                            success = true,
                            error = "",
                        }
                    );
                }
            }
            else
            {
                updatedetails.Add(new UpdateDetail()
                {
                    created = 0,
                    updated = 0,
                    deleted = 0,
                    error = 1,
                    objectchanged = 0,
                    objectimagechanged = 0,
                    comparedobjects = 0,
                    pushchannels = null,
                    changes = null
                });
            }


            //To check, this works only for single updates             
            //return new UpdateDetail()
            //{
            //    updated = updateimportcounter,
            //    created = newimportcounter,
            //    deleted = deleteimportcounter,
            //    error = errorimportcounter,
            //};

            return updatedetails.FirstOrDefault();
        }

        private async Task<PGCRUDResult> InsertDataToDB(
            ODHActivityPoiLinked objecttosave,
            LTSGastronomyData gastrolts            
        )
        {
            try
            {
                //Set LicenseInfo
                objecttosave.LicenseInfo = LicenseHelper.GetLicenseforGastronomy(objecttosave, opendata);

                //Setting MetaInfo (we need the MetaData Object in the PublishedOnList Creator)
                objecttosave._Meta = MetadataHelper.GetMetadataobject(objecttosave, opendata);

<<<<<<< HEAD

=======
                
>>>>>>> e1daedb6
                //Set PublishedOn (only full data)
                if (!opendata)
                {
                    //Add the PublishedOn Logic
                    //Exception here all Tags with autopublish has to be passed
                    var autopublishtaglist =
                    await GenericTaggingHelper.GetAllAutoPublishTagsfromJson(
                        settings.JsonConfig.Jsondir
                    );

                    objecttosave.CreatePublishedOnList(autopublishtaglist);
                }

                var rawdataid = await InsertInRawDataDB(gastrolts);

                //Prefix Gastronomy with "smgpoi" Id
                objecttosave.Id = "smgpoi" + objecttosave.Id.ToLower();

                return await QueryFactory.UpsertData<ODHActivityPoiLinked>(
                    objecttosave,
                    new DataInfo("smgpois", Helper.Generic.CRUDOperation.CreateAndUpdate, !opendata),
                    new EditInfo("lts.gastronomies.import", importerURL),
                    new CRUDConstraints(),
                    new CompareConfig(true, false),
                    rawdataid,
                    opendata
                );
            }
            catch (Exception ex)
            {
                throw new Exception(ex.Message);
            }
        }

        private async Task<int> InsertInRawDataDB(LTSGastronomyData gastrolts)
        {
            return await QueryFactory.InsertInRawtableAndGetIdAsync(
                new RawDataStore()
                {
                    datasource = "lts",
                    importdate = DateTime.Now,
                    raw = JsonConvert.SerializeObject(gastrolts),
                    sourceinterface = "gastronomies",
                    sourceid = gastrolts.rid,
                    sourceurl = "https://go.lts.it/api/v1/gastronomies",
                    type = "odhactivitypoi",
                    license = "open",
                    rawformat = "json",
                }
            );
        }
        
        public async Task<UpdateDetail> DeleteOrDisableGastronomiesData(string id, bool delete, bool reduced)
        {
            UpdateDetail deletedisableresult = default(UpdateDetail);

            PGCRUDResult result = default(PGCRUDResult);

            if (delete)
            {
                result = await QueryFactory.DeleteData<ODHActivityPoiLinked>(
                "smgpoi" + id.ToLower(),
                new DataInfo("smgpois", CRUDOperation.Delete),
                new CRUDConstraints(),
                reduced
                );

                if (result.errorreason != "Data Not Found")
                {
                    deletedisableresult = new UpdateDetail()
                    {
                        created = result.created,
                        updated = result.updated,
                        deleted = result.deleted,
                        error = result.error,
                        objectchanged = result.objectchanged,
                        objectimagechanged = result.objectimagechanged,
                        comparedobjects =
                            result.compareobject != null && result.compareobject.Value ? 1 : 0,
                        pushchannels = result.pushchannels,
                        changes = result.changes,
                    };
                }
            }
            else
            {
                var query = QueryFactory.Query(table).Select("data").Where("id", "smgpoi" + id.ToLower());

                var data = await query.GetObjectSingleAsync<ODHActivityPoiLinked>();

                if (data != null)
                {
                    if (
                        data.Active != false
                        || (data is ISmgActive && ((ISmgActive)data).SmgActive != false)
                    )
                    {
                        data.Active = false;
                        if (data is ISmgActive)
                            ((ISmgActive)data).SmgActive = false;

                        //updateresult = await QueryFactory
                        //    .Query(table)
                        //    .Where("id", id)
                        //    .UpdateAsync(new JsonBData() { id = id, data = new JsonRaw(data) });

                        result = await QueryFactory.UpsertData<ODHActivityPoiLinked>(
                               data,
                               new DataInfo("smgpois", Helper.Generic.CRUDOperation.CreateAndUpdate, !opendata),
                               new EditInfo("lts.gastronomies.import.deactivate", importerURL),
                               new CRUDConstraints(),
                               new CompareConfig(true, false)
                        );

                        deletedisableresult = new UpdateDetail()
                        {
                            created = result.created,
                            updated = result.updated,
                            deleted = result.deleted,
                            error = result.error,
                            objectchanged = result.objectchanged,
                            objectimagechanged = result.objectimagechanged,
                            comparedobjects =
                        result.compareobject != null && result.compareobject.Value ? 1 : 0,
                            pushchannels = result.pushchannels,
                            changes = result.changes,
                        };
                    }
                }
            }

            return deletedisableresult;
        }

     
        private async Task MergeGastronomyTags(ODHActivityPoiLinked gastroNew, ODHActivityPoiLinked gastroOld)
        {
            if (gastroOld != null)
            {                                
                //Readd all Redactional Tags to check if this query fits
                var redactionalassignedTags = gastroOld.Tags != null ? gastroOld.Tags.Where(x => x.Source != "lts" && x.Source != "idm").ToList() : null;
                if (redactionalassignedTags != null)
                {
                    foreach (var tag in redactionalassignedTags)
                    {
                        gastroNew.TagIds.Add(tag.Id);
                    }
                }
            }

            //TODO import ODHTags (eating drinking, gastronomy etc...) to Tags?

            //TODO import the Redactional Tags from SmgTags into Tags?
        }

        //Gastronomies ODHTags assignment
        private async Task AssignODHTags(ODHActivityPoiLinked gastroNew, ODHActivityPoiLinked gastroOld)
        {
            List<string> tagstopreserve = new List<string>();
            //Remove all ODHTags that where automatically assigned         
            if(gastroOld != null && gastroOld.SmgTags != null)
                tagstopreserve = gastroOld.SmgTags.Except(GetOdhTagListAssigned()).ToList();
            
            gastroNew.SmgTags = GetODHTagListGastroCategory(gastroNew.CategoryCodes, gastroNew.Facilities, tagstopreserve);
        }

        private async Task AddTagEntryToTags(ODHActivityPoiLinked gastroNew)
        {
            //CeremeonyCodes
            foreach(var tag in gastroNew.Tags.Where(x => x.Type == "dishcodes"))
            {
                if(gastroNew.DishRates != null)
                {
                    var dishcode = gastroNew.DishRates.Where(x => x.Id == tag.Id).FirstOrDefault();

                    if (dishcode != null)
                    {
                        tag.TagEntry = new Dictionary<string, string>();
                        tag.TagEntry.TryAddOrUpdate("MaxAmount", dishcode.MaxAmount.ToString());
                        tag.TagEntry.TryAddOrUpdate("MinAmount", dishcode.MinAmount.ToString());
                        tag.TagEntry.TryAddOrUpdate("CurrencyCode", dishcode.CurrencyCode);
                    }
                }
            }
            //CeremonyCodes
            foreach (var tag in gastroNew.Tags.Where(x => x.Type == "ceremonycodes"))
            {
                if (gastroNew.DishRates != null)
                {
                    var capacityceremony = gastroNew.CapacityCeremony.Where(x => x.Id == tag.Id).FirstOrDefault();

                    if (capacityceremony != null)
                    {
                        tag.TagEntry = new Dictionary<string, string>();
                        tag.TagEntry.TryAddOrUpdate("MaxSeatingCapacity", capacityceremony.MaxSeatingCapacity.ToString());
                    }
                }
            }
        }

        //Metadata assignment detailde.MetaTitle = detailde.Title + " | suedtirol.info";
        private async Task AddMetaTitle(ODHActivityPoiLinked gastroNew)
        {
            if (gastroNew != null && gastroNew.Detail != null)
            {
                if (gastroNew.Detail.ContainsKey("de"))
                {
                    string city = GetCityForGastroSeo("de", gastroNew);

                    gastroNew.Detail["de"].MetaTitle = gastroNew.Detail["de"].Title + " • " + city + " (Südtirol)";
                    gastroNew.Detail["de"].MetaDesc = "Kontakt •  Reservierung •  Öffnungszeiten → " + gastroNew.Detail["de"].Title + ", " + city + ". Hier finden Feinschmecker das passende Restaurant, Cafe, Almhütte, uvm.";
                }
                if (gastroNew.Detail.ContainsKey("it"))
                {
                    string city = GetCityForGastroSeo("it", gastroNew);

                    gastroNew.Detail["it"].MetaTitle = gastroNew.Detail["it"].Title + " • " + city + " (Alto Adige)";
                    gastroNew.Detail["it"].MetaDesc = "Contatto • prenotazione • orari d'apertura → " + gastroNew.Detail["it"].Title + ", " + city + ". Il posto giusto per i buongustai: ristorante, cafè, baita, e tanto altro.";
                }
                if (gastroNew.Detail.ContainsKey("en"))
                {
                    string city = GetCityForGastroSeo("en", gastroNew);

                    gastroNew.Detail["en"].MetaTitle = gastroNew.Detail["en"].Title + " • " + city + " (South Tyrol)";
                    gastroNew.Detail["en"].MetaDesc = "•  Contact •  reservation •  opening times →  " + gastroNew.Detail["en"].Title + ". Find the perfect restaurant, cafe, alpine chalet in South Tyrol.";
                }

                //foreach (var detail in gastroNew.Detail)
                //{
                //    //Check this
                //    detail.Value.MetaTitle = detail.Value.Title + " | suedtirol.info";
                //}
            }
        }

        private async Task SetODHActiveBasedOnRepresentationMode(ODHActivityPoiLinked gastroNew)
        {
            if(gastroNew.Mapping != null && gastroNew.Mapping.ContainsKey("lts") && gastroNew.Mapping["lts"].ContainsKey("representationMode"))
            {                
                var representationmode = gastroNew.Mapping["lts"]["representationMode"];
                if (representationmode == "full")
                {
                    gastroNew.SmgActive = true;
                }
            }
            else
                gastroNew.SmgActive = false;
        }

        #region OLD Compatibility Stuff

        private static string GetCityForGastroSeo(string lang, ODHActivityPoiLinked currentpoi)
        {
            return GetCityForGastroSeoHelper(lang, currentpoi.LocationInfo, currentpoi.ContactInfos);
        }

        private static string GetCityForGastroSeoHelper(string lang, LocationInfo loc, IDictionary<string, ContactInfos> con)
        {
            bool returncontactcity = false;

            string returnstring = "";

            //If Locationinfo has municipality take this

            if (loc != null)
            {
                if (loc.MunicipalityInfo != null)
                {
                    if (loc.MunicipalityInfo.Name[lang] != null)
                    {
                        returnstring = loc.MunicipalityInfo.Name[lang];
                    }
                    else
                    {
                        returncontactcity = true;
                    }
                }
                else
                    returncontactcity = true;
            }
            else
                returncontactcity = true;

            if (returncontactcity)
            {
                //If no municipality set use ContactInfo City

                if (lang == "en")
                {
                    if (con.ContainsKey("it"))
                        returnstring = con["it"].City;

                }
                else
                {
                    if (con.ContainsKey(lang))
                        returnstring = con[lang].City;

                }
            }

            return returnstring;
        }

        public static ICollection<string> GetODHTagListGastroCategory(ICollection<CategoryCodesLinked> categorycodes, ICollection<FacilitiesLinked> facilitycodes, ICollection<string>? smgtaglist)
        {
            if (smgtaglist == null)
                smgtaglist = new List<string>();

            if (!smgtaglist.Contains("essen trinken"))
                smgtaglist.Add("essen trinken");

            //IDM Categorization
            //Restaurants & Gasthäuser	
            //    Restaurants
            //    Gasthäuser & Gasthöfe  
            //    Pizzerias
            //    Vinotheken 
            //    Bars/Cafés/Bistros
            //    Gault Millau Südtirol 
            //    Michelin-Sternerestaurants
            //    Guida Espresso
            //Hütten & Almen	
            //    Schutzhütten
            //    Almen
            //    Skihütten
            //Bäuerliche Schankbetriebe	
            //    Buschen- und Hofschänke
            //Törggelen	
            //Weinkellereien	

            if (categorycodes != null)
            {
                foreach (var categorycode in categorycodes)
                {
                    switch (categorycode.Id)
                    {
                        //Restaurant
                        case "B0BDC4C2C5938D9B734D97B09C8A47A4":
                            if (!smgtaglist.Contains("restaurants gasthäuser"))
                                smgtaglist.Add("restaurants gasthäuser");
                            if (!smgtaglist.Contains("restaurants"))
                                smgtaglist.Add("restaurants");
                            break;
                        //Bar / Café / Bistro
                        case "9095FC003A3E2F393D63A54682359B37":
                            if (!smgtaglist.Contains("restaurants gasthäuser"))
                                smgtaglist.Add("restaurants gasthäuser");
                            if (!smgtaglist.Contains("bars cafes bistros"))
                                smgtaglist.Add("bars cafes bistros");
                            break;
                        //Pub / Disco
                        case "59FE0B38EB7F4AC3951A5F477A0E1FA2":
                            if (!smgtaglist.Contains("andere gastronomiebetriebe"))
                                smgtaglist.Add("andere gastronomiebetriebe");
                            if (!smgtaglist.Contains("pub disco"))
                                smgtaglist.Add("pub disco");
                            break;
                        //Apres Ski
                        case "43D095A3FE8A450099D33926BBC1ADF8":
                            if (!smgtaglist.Contains("andere gastronomiebetriebe"))
                                smgtaglist.Add("andere gastronomiebetriebe");
                            if (!smgtaglist.Contains("apres ski"))
                                smgtaglist.Add("apres ski");
                            break;
                        //Jausenstation
                        case "8176B5A707E2067708AF18045E068E15":
                            if (!smgtaglist.Contains("restaurants gasthäuser"))
                                smgtaglist.Add("restaurants gasthäuser");
                            if (!smgtaglist.Contains("gasthäuser gasthöfe"))
                                smgtaglist.Add("gasthäuser gasthöfe");
                            if (!smgtaglist.Contains("jausenstation"))
                                smgtaglist.Add("jausenstation");
                            break;
                        //Pizzeria
                        case "AC56B3717C3152A428A1D338A638C570":
                            if (!smgtaglist.Contains("restaurants gasthäuser"))
                                smgtaglist.Add("restaurants gasthäuser");
                            if (!smgtaglist.Contains("pizzerias"))
                                smgtaglist.Add("pizzerias");
                            break;
                        //Bäuerlicher Schankbetrieb
                        case "E8883A596A2463A9B3E1586C9E780F17":
                            if (!smgtaglist.Contains("bäuerliche schankbetriebe"))
                                smgtaglist.Add("bäuerliche schankbetriebe");
                            break;
                        //Buschenschank
                        case "700B02F1BE96B01C34CCF7A637DB3054":
                            if (!smgtaglist.Contains("bäuerliche schankbetriebe"))
                                smgtaglist.Add("bäuerliche schankbetriebe");
                            if (!smgtaglist.Contains("buschen hofschänke"))
                                smgtaglist.Add("buschen hofschänke");
                            if (!smgtaglist.Contains("buschenschank"))
                                smgtaglist.Add("buschenschank");
                            break;
                        //Hofschank
                        case "4A14E16888CB07C18C65A6B59C5A19A7":
                            if (!smgtaglist.Contains("bäuerliche schankbetriebe"))
                                smgtaglist.Add("bäuerliche schankbetriebe");
                            if (!smgtaglist.Contains("buschen hofschänke"))
                                smgtaglist.Add("buschen hofschänke");
                            if (!smgtaglist.Contains("hofschank"))
                                smgtaglist.Add("hofschank");
                            break;
                        //Törggele Lokale
                        case "AB320B063588EA95F45505E940903115":
                            if (!smgtaglist.Contains("andere gastronomiebetriebe"))
                                smgtaglist.Add("andere gastronomiebetriebe");
                            if (!smgtaglist.Contains("törggele lokal"))
                                smgtaglist.Add("törggele lokal");
                            break;
                        //Schnellimbiss
                        case "33B86F5B91A08A0EFD6854DEB0207205":
                            if (!smgtaglist.Contains("andere gastronomiebetriebe"))
                                smgtaglist.Add("andere gastronomiebetriebe");
                            if (!smgtaglist.Contains("schnellimbiss"))
                                smgtaglist.Add("schnellimbiss");
                            break;
                        //Mensa
                        case "29BC7A9AE7CF173FBCCE6A48DD001229":
                            if (!smgtaglist.Contains("andere gastronomiebetriebe"))
                                smgtaglist.Add("andere gastronomiebetriebe");
                            if (!smgtaglist.Contains("mensa"))
                                smgtaglist.Add("mensa");
                            break;
                        //Vinothek / Weinhaus / Taverne
                        case "C3CC9C83C32BFA4E9A05133291EA9FFB":
                            if (!smgtaglist.Contains("restaurants gasthäuser"))
                                smgtaglist.Add("restaurants gasthäuser");
                            if (!smgtaglist.Contains("vinotheken"))
                                smgtaglist.Add("vinotheken");
                            break;
                        //Eisdiele
                        case "6A2A32E2BFEE270083351B0CFD9BA2E3":
                            if (!smgtaglist.Contains("andere gastronomiebetriebe"))
                                smgtaglist.Add("andere gastronomiebetriebe");
                            if (!smgtaglist.Contains("eisdiele"))
                                smgtaglist.Add("eisdiele");
                            break;
                        //Gasthaus
                        case "9B158D17F03509C46037C3C7B23F2FE4":
                            if (!smgtaglist.Contains("restaurants gasthäuser"))
                                smgtaglist.Add("restaurants gasthäuser");
                            if (!smgtaglist.Contains("gasthäuser gasthöfe"))
                                smgtaglist.Add("gasthäuser gasthöfe");
                            if (!smgtaglist.Contains("gasthaus"))
                                smgtaglist.Add("gasthaus");
                            break;
                        //Gasthof
                        case "D8B8ABEDD17A139DEDA2695545C420D6":
                            if (!smgtaglist.Contains("restaurants gasthäuser"))
                                smgtaglist.Add("restaurants gasthäuser");
                            if (!smgtaglist.Contains("gasthäuser gasthöfe"))
                                smgtaglist.Add("gasthäuser gasthöfe");
                            if (!smgtaglist.Contains("gasthof"))
                                smgtaglist.Add("gasthof");
                            break;
                        //Braugarten
                        case "902D9BA559B1ED889694284F05CFA41E":
                            if (!smgtaglist.Contains("andere gastronomiebetriebe"))
                                smgtaglist.Add("andere gastronomiebetriebe");
                            if (!smgtaglist.Contains("braugarten"))
                                smgtaglist.Add("braugarten");
                            break;
                        //Schutzhütte
                        case "2328C37167BBBC5776831B8A262A6C36":
                            if (!smgtaglist.Contains("hütten almen"))
                                smgtaglist.Add("hütten almen");
                            if (!smgtaglist.Contains("schutzhütten"))
                                smgtaglist.Add("schutzhütten");
                            break;
                        //Alm
                        case "8025DB5CFCBA4FF281DDDE1F2B1D19A2":
                            if (!smgtaglist.Contains("hütten almen"))
                                smgtaglist.Add("hütten almen");
                            if (!smgtaglist.Contains("almen"))
                                smgtaglist.Add("almen");
                            break;
                        //Skihütte
                        case "B916489A77C94D8D92B03184EE587A31":
                            if (!smgtaglist.Contains("hütten almen"))
                                smgtaglist.Add("hütten almen");
                            if (!smgtaglist.Contains("skihütten"))
                                smgtaglist.Add("skihütten");
                            break;
                    }
                }
            }

            if (facilitycodes != null)
            {
                foreach (var facilitycode in facilitycodes)
                {
                    switch (facilitycode.Id)
                    {
                        //Restaurant
                        case "ED4028BEE0164BF185B923B3DD4FF9A0":
                            if (!smgtaglist.Contains("roter hahn"))
                                smgtaglist.Add("roter hahn");
                            break;
                    }
                }
            }


            return smgtaglist;
        }

        public static IEnumerable<string> GetOdhTagListAssigned()
        {
            List<string> myvalidsmgtagstotranslate = new List<string>();
            myvalidsmgtagstotranslate.Add("restaurants gasthäuser");
            myvalidsmgtagstotranslate.Add("restaurants");
            myvalidsmgtagstotranslate.Add("gasthäuser gasthöfe");
            myvalidsmgtagstotranslate.Add("pizzerias");
            myvalidsmgtagstotranslate.Add("vinotheken");
            myvalidsmgtagstotranslate.Add("bars cafes bistros");
            myvalidsmgtagstotranslate.Add("hütten almen");
            myvalidsmgtagstotranslate.Add("schutzhütten");
            myvalidsmgtagstotranslate.Add("almen");
            myvalidsmgtagstotranslate.Add("skihütten");
            myvalidsmgtagstotranslate.Add("bäuerliche schankbetriebe");
            myvalidsmgtagstotranslate.Add("buschen hofschänke");
            myvalidsmgtagstotranslate.Add("weinkellereien");
            myvalidsmgtagstotranslate.Add("roter hahn");            
            myvalidsmgtagstotranslate.Add("andere gastronomiebetriebe");
            myvalidsmgtagstotranslate.Add("pub disco");
            myvalidsmgtagstotranslate.Add("apres ski");
            myvalidsmgtagstotranslate.Add("jausenstation");
            myvalidsmgtagstotranslate.Add("buschenschank");
            myvalidsmgtagstotranslate.Add("hofschank");
            myvalidsmgtagstotranslate.Add("törggele lokal");
            myvalidsmgtagstotranslate.Add("schnellimbiss");
            myvalidsmgtagstotranslate.Add("mensa");
            myvalidsmgtagstotranslate.Add("eisdiele");
            myvalidsmgtagstotranslate.Add("gasthaus");
            myvalidsmgtagstotranslate.Add("gasthof");
            myvalidsmgtagstotranslate.Add("braugarten");

            return myvalidsmgtagstotranslate;
        }

        private static void SetAdditionalInfosCategoriesByODHTags(ODHActivityPoiLinked gastroNew, IDictionary<string, JArray>? jsonfiles)
        {
            //If a Tag is found in 
            //SET ADDITIONALINFOS
            //Setting Categorization by Valid Tags
            var validcategorylist = jsonfiles != null && jsonfiles["GastronomyDisplayAsCategory"] != null ? jsonfiles["GastronomyDisplayAsCategory"].ToObject<List<CategoriesTags>>() : null;

            if (validcategorylist != null && gastroNew.SmgTags != null)
            {
                var currentcategories = validcategorylist.Where(x => gastroNew.SmgTags.Select(y => y.ToLower()).Contains(x.Id.ToLower())).ToList();

                if (currentcategories != null)
                {
                    if(gastroNew.AdditionalPoiInfos == null)
                        gastroNew.AdditionalPoiInfos = new Dictionary<string, AdditionalPoiInfos>();

                    foreach (var languagecategory in new List<string>() { "de","it","en","nl","cs","pl","fr","ru" })
                    {
                        AdditionalPoiInfos additionalPoiInfos = new AdditionalPoiInfos() { Language = languagecategory, Categories = new List<string>() };

                        //Reassigning Categories
                        foreach (var smgtagtotranslate in currentcategories)
                        {
                            if (smgtagtotranslate.TagName.ContainsKey(languagecategory))
                            {
                                additionalPoiInfos.Categories.Add(smgtagtotranslate.TagName[languagecategory].Trim());
                            }                            
                        }

                        gastroNew.AdditionalPoiInfos.Add(languagecategory, additionalPoiInfos);
                    }
                }                
            }
        }

        #endregion
    }
}<|MERGE_RESOLUTION|>--- conflicted
+++ resolved
@@ -463,11 +463,7 @@
                 //Setting MetaInfo (we need the MetaData Object in the PublishedOnList Creator)
                 objecttosave._Meta = MetadataHelper.GetMetadataobject(objecttosave, opendata);
 
-<<<<<<< HEAD
-
-=======
                 
->>>>>>> e1daedb6
                 //Set PublishedOn (only full data)
                 if (!opendata)
                 {
