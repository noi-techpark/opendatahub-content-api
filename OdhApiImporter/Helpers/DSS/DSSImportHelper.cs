﻿using DataModel;
using SqlKata.Execution;
using System;
using System.Threading;
using System.Threading.Tasks;
using DSS;
using System.Collections.Generic;
using DSS.Parser;
using System.Globalization;
using Helper;
using Newtonsoft.Json;
using System.Linq;
using System.Xml.Linq;
using ServiceReferenceLCS;
using System.Collections;

namespace OdhApiImporter.Helpers.DSS
{
    public class DSSImportHelper : ImportHelper, IImportHelper
    {        
        public DSSImportHelper(ISettings settings, QueryFactory queryfactory, string table) : base(settings, queryfactory, table)
        {
            requesttypelist = new();
            entitytype = "";
            rawonly = true;
            idlistdssinterface = new();
        }

        public List<DSSRequestType> requesttypelist { get; set; }
        public string entitytype { get; set; }
        public bool rawonly { get; set; }

        public List<string> idlistdssinterface { get; set; }

        public async Task<UpdateDetail> SaveDataToODH(DateTime? lastchanged = null, List<string>? idlist = null, CancellationToken cancellationToken = default)
        {
            //GET DATA
            var dssdata = await GetData(cancellationToken);

            //Import Data to rawtable and odh TODO ADD THE Other types
            var updateresult = await ImportData(dssdata, cancellationToken);

            //Disable Data no
            var deleteresult = await SetDataNotinListToInactive(cancellationToken);

            return GenericResultsHelper.MergeUpdateDetail(new List<UpdateDetail>() { updateresult, deleteresult });            
        }

        //Imports DSS Data
        private async Task<List<dynamic>> GetData(CancellationToken cancellationToken)
        {
            
            List<dynamic> dssdata = new List<dynamic>();

            var requesttype = DSSImportUtil.GetRequestTypeList(entitytype);
            rawonly = requesttype.Item2;

            //Get DSS data
            dssdata.Add(await GetDSSData.GetDSSDataAsync(requesttype.Item1, settings.DSSConfig.User, settings.DSSConfig.Password, settings.DSSConfig.ServiceUrl));

            return dssdata;
        }

      

        public async Task<UpdateDetail> ImportData(List<dynamic> dssinput, CancellationToken cancellationToken)
        {
            int updatecounter = 0;
            int newcounter = 0;
            int deletecounter = 0;
            int errorcounter = 0;

            List<string> idlistdssinterface = new List<string>();

            if (dssinput != null && dssinput.Count > 0)
            {
                string lastupdatestr = dssinput[0].lastUpdate;
                //interface lastupdate
                DateTime.TryParseExact(lastupdatestr, "dd.MM.yyyy HH:mm:ss", CultureInfo.InvariantCulture, DateTimeStyles.None, out DateTime lastupdate);

                var areaquery = QueryFactory.Query()
                            .SelectRaw("data")
                            .From("areas");

                // Get all Areas
                var arealist =
                    await areaquery
                        .GetAllAsObject<AreaLinked>();

                var validforentity = new List<string>();

                if (entitytype.ToLower() == "lift")
                {
                    validforentity.Add("anderes");
                }
                else if (entitytype.ToLower() == "slope")
                {
                    validforentity.Add("winter");
                }

                var validcategories = new List<ODHTagLinked>();

                // Get all valid categories

                var subcategories = await QueryFactory.Query()
                            .SelectRaw("data")
                            .From("smgtags")
                            .ODHTagValidForEntityFilter(validforentity)
                            .ODHTagMainEntityFilter(new List<string>() { "smgpoi" })
                            .GetAllAsObject<ODHTagLinked>();

                //Temporary get winter/anderes tag and add it to validcategories
                var maincategories = await QueryFactory.Query()
                            .SelectRaw("data")
                            .From("smgtags")
                            .IdIlikeFilter(new List<string>() { "winter","anderes" })
                            .GetAllAsObject<ODHTagLinked>();

                validcategories.AddRange(maincategories);
                validcategories.AddRange(subcategories);

                //loop trough dss items
                foreach (var item in dssinput[0].items)
                {
                    var importresult = await ImportDataSingle(item, validcategories, arealist);

                    newcounter = newcounter + importresult.created ?? newcounter;
                    updatecounter = updatecounter + importresult.updated ?? updatecounter;
                    errorcounter = errorcounter + importresult.error ?? errorcounter;
                }
            }

            return new UpdateDetail() { created = newcounter, updated = updatecounter, deleted = deletecounter, error = errorcounter };
        }

        public async Task<UpdateDetail> ImportDataSingle(dynamic item, List<ODHTagLinked>? validcategories, IEnumerable<AreaLinked> arealist)
        {
            int updatecounter = 0;
            int newcounter = 0;
            int deletecounter = 0;
            int errorcounter = 0;

            //id
            string returnid = "";

            try
            {
                ODHActivityPoiLinked parsedobject = default(ODHActivityPoiLinked);

                returnid = item.pid;

                if (!rawonly)
                {
                    //Parse DSS Data
                    parsedobject = await ParseDSSDataToODHActivityPoi(item);
                    if (parsedobject == null)
                        throw new Exception();
             
                    //Add to list
                    idlistdssinterface.Add(parsedobject.Id);

                    //Add the LocationInfo
                    //TODO if Area can be mapped return locationinfo
                    if (parsedobject.GpsInfo != null && parsedobject.GpsInfo.Count > 0)
                    {
                        if (parsedobject.GpsInfo.FirstOrDefault()?.Latitude != 0 && parsedobject.GpsInfo.FirstOrDefault()?.Longitude != 0)
                        {
                            var district = await GetLocationInfo.GetNearestDistrictbyGPS(QueryFactory, parsedobject.GpsInfo.FirstOrDefault()!.Latitude, parsedobject.GpsInfo.FirstOrDefault()!.Longitude, 30000);

                            if (district != null)
                            {
                                var locinfo = await GetLocationInfo.GetTheLocationInfoDistrict(QueryFactory, district.Id);

                                parsedobject.LocationInfo = locinfo;
                                parsedobject.TourismorganizationId = locinfo.TvInfo?.Id;
                            }
                        }
                    }

                    //Add AreaInfo from DSS skiarea
                    var dssskiarearid = (int?)item["skiresort"]["pid"];
                    if (dssskiarearid != null)
                    {
                        //TODO Select Area which has the mapping to dss/rid and fill AreaId Array and LocationInfo.Area
                        var area = arealist.Where(x => x.Mapping.ContainsKey("dss") && x.Mapping["dss"].ContainsKey("pid") && x.Mapping["dss"]["pid"] == dssskiarearid.ToString()).FirstOrDefault();

                        if (area?.Id != null)
                        {
                            parsedobject.AreaId = new List<string>() { area.Id };
                            if (parsedobject.LocationInfo == null)
                                parsedobject.LocationInfo = new LocationInfoLinked();

                            Dictionary<string, string> areanames = new Dictionary<string, string>();
                            if (area.Shortname is { })
                            {
                                areanames.Add("de", area.Shortname);
                                areanames.Add("it", area.Shortname);
                                areanames.Add("en", area.Shortname);
                                areanames.Add("nl", area.Shortname);
                                areanames.Add("cs", area.Shortname);
                                areanames.Add("pl", area.Shortname);
                                areanames.Add("fr", area.Shortname);
                                areanames.Add("ru", area.Shortname);
                            }

                            parsedobject.LocationInfo.AreaInfo = new AreaInfoLinked() { Id = area.Id, Name = areanames };

                            //Use RegionId, TVId from Area
                            if (parsedobject.LocationInfo.RegionInfo == null)
                                if (!String.IsNullOrEmpty(area.RegionId))
                                    parsedobject.LocationInfo.RegionInfo = new RegionInfoLinked() { Id = area.RegionId, Name = null };

                            if (parsedobject.LocationInfo.TvInfo == null)
                                if (!String.IsNullOrEmpty(area.TourismvereinId))
                                {
                                    parsedobject.LocationInfo.TvInfo = new TvInfoLinked() { Id = area.TourismvereinId, Name = null };
                                    parsedobject.TourismorganizationId = area.TourismvereinId;
                                }


                            if (parsedobject.LocationInfo.MunicipalityInfo == null)
                                if (!String.IsNullOrEmpty(area.MunicipalityId))
                                    parsedobject.LocationInfo.MunicipalityInfo = new MunicipalityInfoLinked() { Id = area.MunicipalityId, Name = null };

                        }
                    }

                    //Setting Categorization by Valid Tags
                    var currentcategories = validcategories.Where(x => parsedobject.SmgTags?.Select(y => y.ToLower()).Contains(x.Id.ToLower()) ?? false);

                    foreach (var languagecategory in parsedobject.HasLanguage ?? new List<string>())
                    {
                        if (parsedobject.AdditionalPoiInfos == null)
                            parsedobject.AdditionalPoiInfos = new Dictionary<string, AdditionalPoiInfos>();

                        //Set MainType, SubType, PoiType
                        var additionalpoiinfo = new AdditionalPoiInfos();
                        additionalpoiinfo.Language = languagecategory;

                        var maintypeobj = validcategories.Where(x => x.Id == parsedobject.Type?.ToLower()).FirstOrDefault();
                        var subtypeobj = validcategories.Where(x => x.Id == parsedobject.SubType?.ToLower()).FirstOrDefault();

                        additionalpoiinfo.MainType = maintypeobj != null && maintypeobj.TagName != null && maintypeobj.TagName.ContainsKey(languagecategory) ? maintypeobj.TagName[languagecategory] : "";
                        additionalpoiinfo.SubType = subtypeobj != null && subtypeobj.TagName != null && subtypeobj.TagName.ContainsKey(languagecategory) ? subtypeobj.TagName[languagecategory] : "";

                        //Add the AdditionalPoi Info (include Novelty)
                        if (entitytype.ToLower() == "lift")
                            additionalpoiinfo.Novelty = (string)item["info-text"][languagecategory];
                        if (entitytype.ToLower() == "slope")
                            additionalpoiinfo.Novelty = (string)item["info-text-winter"][languagecategory];

                        foreach (var smgtagtotranslate in currentcategories.Where(x => x.DisplayAsCategory == true))
                        {
                            if (additionalpoiinfo.Categories == null)
                                additionalpoiinfo.Categories = new List<string>();

                            if (smgtagtotranslate.TagName.ContainsKey(languagecategory) && !additionalpoiinfo.Categories.Contains(smgtagtotranslate.TagName[languagecategory].Trim()))
                                additionalpoiinfo.Categories.Add(smgtagtotranslate.TagName[languagecategory].Trim());
                        }

                        parsedobject.AdditionalPoiInfos.TryAddOrUpdate(languagecategory, additionalpoiinfo);
                    }

                    //Set shortname
                    if (!String.IsNullOrEmpty(parsedobject.Detail["de"].Title))
                        parsedobject.Shortname = parsedobject.Detail["de"].Title;
                    else if (!String.IsNullOrEmpty(parsedobject.Detail["it"].Title))
                        parsedobject.Shortname = parsedobject.Detail["it"].Title;
                    else if (!String.IsNullOrEmpty(parsedobject.Detail["en"].Title))
                        parsedobject.Shortname = parsedobject.Detail["en"].Title;

                    ODHTagHelper.SetMainCategorizationForODHActivityPoi(parsedobject);

                    //Special get all Taglist and traduce it on import

                    await GenericTaggingHelper.AddMappingToODHActivityPoi(parsedobject, settings.JsonConfig.Jsondir);
                }

<<<<<<< HEAD
                var sourceid = (string)item.pid;

                //TODO GET ID based on item type

                //IF no id is provided timestamp generated
=======
                var sourceid = (string)DSSImportUtil.GetSourceId(parsedobject, entitytype);

                //TODO GET ID based on item type

                //IF no id is provided timestamp generated WRONG i need a unique identifier to group on!
>>>>>>> 5a971b06
                if(String.IsNullOrEmpty(sourceid))
                    sourceid = DateTime.Now.ToString("yyyyMMddHHmmssfff");

                //Save parsedobject to DB + Save Rawdata to DB
                var pgcrudresult = await InsertDataToDB(parsedobject, new KeyValuePair<string, dynamic>(sourceid, item));

                newcounter = newcounter + pgcrudresult.created ?? 0;
                updatecounter = updatecounter + pgcrudresult.updated ?? 0;

                WriteLog.LogToConsole(parsedobject?.Id ?? returnid, "dataimport", "single.dss" + entitytype, new ImportLog() { sourceid = parsedobject?.Id ?? returnid, sourceinterface = "dss." + entitytype, success = true, error = "" });
            }
            catch
            {
                WriteLog.LogToConsole(returnid, "dataimport", "single.dss" + entitytype, new ImportLog() { sourceid = returnid, sourceinterface = "dss." + entitytype, success = false, error = entitytype + " could not be parsed" });

                errorcounter = errorcounter + 1;
            }

            return new UpdateDetail() { created = newcounter, updated = updatecounter, deleted = 0, error = errorcounter };
        }
        private async Task<UpdateDetail> SetDataNotinListToInactive(CancellationToken cancellationToken)
{
            int updateresult = 0;
            int deleteresult = 0;
            int errorresult = 0;

            try
            {
                //Begin SetDataNotinListToInactive
                var idlistdb = await GetAllDSSDataByInterface(new List<string>() { "dss" + entitytype + "base" });

                var idstodelete = idlistdb.Where(p => !idlistdssinterface.Any(p2 => p2 == p));

                foreach (var idtodelete in idstodelete)
                {
                    var deletedisableresult = await DeleteOrDisableData(idtodelete, false);

                    if (deletedisableresult.Item1 > 0)
                        WriteLog.LogToConsole(idtodelete, "dataimport", "single.dss" + entitytype, new ImportLog() { sourceid = idtodelete, sourceinterface = "dss." + entitytype, success = true, error = "" });
                    else if (deletedisableresult.Item2 > 0)
                        WriteLog.LogToConsole(idtodelete, "dataimport", "single.dss" + entitytype, new ImportLog() { sourceid = idtodelete, sourceinterface = "dss." + entitytype, success = true, error = "" });


                    deleteresult = deleteresult + deletedisableresult.Item1 + deletedisableresult.Item2;
                }
            }
            catch (Exception ex)
            {
                WriteLog.LogToConsole("", "dataimport", "deactivate.dss" + entitytype, new ImportLog() { sourceid = "", sourceinterface = "dss." + entitytype, success = false, error = ex.Message });

                errorresult = errorresult + 1;
            }

            return new UpdateDetail() { created = 0, updated = updateresult, deleted = deleteresult, error = errorresult };
        }

        //Parse the dss interface content
        public async Task<ODHActivityPoiLinked?> ParseDSSDataToODHActivityPoi(dynamic dssinput)
        {
            //id
            string odhdssid = "dss_" + dssinput.pid;

            //Get the ODH Item
            var mydssquery = QueryFactory.Query(table)
              .Select("data")
              .Where("id", odhdssid);

            var odhactivitypoiindb = await mydssquery.GetFirstOrDefaultAsObject<ODHActivityPoiLinked>();
            var odhactivitypoi = default(ODHActivityPoiLinked);

            if (entitytype.ToLower() == "lift")
            {
                odhactivitypoi = ParseDSSToODHActivityPoi.ParseDSSLiftDataToODHActivityPoi(odhactivitypoiindb, dssinput);
            }
            else if (entitytype.ToLower() == "slope")
            {
                odhactivitypoi = ParseDSSToODHActivityPoi.ParseDSSSlopeDataToODHActivityPoi(odhactivitypoiindb, dssinput);
            }

            //TODOS all of this stuff, Tags, Categories etc....

            return odhactivitypoi;
        }

        private async Task<PGCRUDResult> InsertDataToDB(ODHActivityPoiLinked odhactivitypoi, KeyValuePair<string, dynamic> dssdata)
        {
            var rawdataid = await InsertInRawDataDB(dssdata);

            if (!rawonly)
            {
                odhactivitypoi.Id = odhactivitypoi.Id?.ToLower();

                //Set LicenseInfo
                odhactivitypoi.LicenseInfo = Helper.LicenseHelper.GetLicenseInfoobject<ODHActivityPoi>(odhactivitypoi, Helper.LicenseHelper.GetLicenseforOdhActivityPoi);

                var pgcrudresult = await QueryFactory.UpsertData<ODHActivityPoiLinked>(odhactivitypoi, table, rawdataid);

                //Hack insert also in Activity table
                await InsertInLegacyActivityTable(odhactivitypoi);

                return pgcrudresult;
            }
            else
                return new PGCRUDResult { created = 1, deleted = 0, updated = 0, error = 0, operation = "RAW_INSERT", id = rawdataid.ToString() };

        }

        private async Task<int> InsertInRawDataDB(KeyValuePair<string, dynamic> dssdata)
        {
            return await QueryFactory.InsertInRawtableAndGetIdAsync(
                        new RawDataStore()
                        {
                            datasource = "dss",
                            importdate = DateTime.Now,
                            raw = JsonConvert.SerializeObject(dssdata.Value),
                            sourceinterface = entitytype,
                            sourceid = dssdata.Key,
                            sourceurl = settings.DSSConfig.ServiceUrl,
                            type = "odhactivitypoi-" + entitytype,
                            license = "open",
                            rawformat = "json"
                        });
        }

        private async Task<List<string>> GetAllDSSDataByInterface(List<string> syncsourceinterfacelist)
        {

            var query =
               QueryFactory.Query(table)
                   .Select("id")
                   .SourceFilter_GeneratedColumn(syncsourceinterfacelist);

            var idlist = await query.GetAsync<string>();

            return idlist.ToList();
        }

        #region ActivityHackDestinationdata

        //TODO before each import clear activity table data

        private async Task<PGCRUDResult> InsertInLegacyActivityTable(ODHActivityPoiLinked odhactivitypoi)
        {

            //Transform to LTSActivityLinked
            var activity = TransformODHActivityPoiToActivity(odhactivitypoi);
            
            //Insert in Table
            var pgcrudresult = await QueryFactory.UpsertData<LTSActivityLinked>(activity, "activities");

            return pgcrudresult;
        }
     
        private LTSActivityLinked TransformODHActivityPoiToActivity(ODHActivityPoiLinked odhactivitypoi)
        {
            //TODO Transform class
            LTSActivityLinked myactivity = CastODHActivityTOLTSActivity(odhactivitypoi);

            //Update Categorization
            if (odhactivitypoi.SyncSourceInterface == "dssliftbase")
            {
                myactivity.Type = "Aufstiegsanlagen";

                var types = GetSubTypeAndPoiTypeFromFlagDescription(myactivity.SmgTags?.ToList() ?? new());

                myactivity.SubType = types.Item1;
                myactivity.PoiType = types.Item2;

                myactivity.AdditionalPoiInfos.TryAddOrUpdate("de", new AdditionalPoiInfos() { Language = "de", MainType = "Aufstiegsanlagen", SubType = "" });
                myactivity.AdditionalPoiInfos.TryAddOrUpdate("it", new AdditionalPoiInfos() { Language = "it", MainType = "lifts", SubType = "" });
                myactivity.AdditionalPoiInfos.TryAddOrUpdate("en", new AdditionalPoiInfos() { Language = "en", MainType = "ascensioni", SubType = "" });

            }
            else if(odhactivitypoi.SyncSourceInterface == "dssslopebase")
            {
                myactivity.Type = "Piste";                
                myactivity.SubType = "Ski Alpin";

                if(myactivity.Difficulty == "2")
                    myactivity.PoiType = "blau";
                if (myactivity.Difficulty == "4")
                    myactivity.PoiType = "rot";
                if (myactivity.Difficulty == "6")
                    myactivity.PoiType = "schwarz";

                myactivity.AdditionalPoiInfos.TryAddOrUpdate("de", new AdditionalPoiInfos() { Language = "de", MainType = "Ski alpin", SubType = "Piste" });
                myactivity.AdditionalPoiInfos.TryAddOrUpdate("it", new AdditionalPoiInfos() { Language = "it", MainType = "Sci alpino", SubType = "piste" });
                myactivity.AdditionalPoiInfos.TryAddOrUpdate("en", new AdditionalPoiInfos() { Language = "en", MainType = "Ski alpin", SubType = "slopes" });
            }

            //Type to Tag
            if (!String.IsNullOrEmpty(myactivity.Type) && (!myactivity.SmgTags?.Contains(myactivity.Type.ToLower()) ?? false))
                myactivity.SmgTags?.Add(myactivity.Type.ToLower());
            if (!String.IsNullOrEmpty(myactivity.SubType) && (!myactivity.SmgTags?.Contains(myactivity.SubType.ToLower()) ?? false))
                myactivity.SmgTags?.Add(myactivity.SubType.ToLower());
            if (!String.IsNullOrEmpty(myactivity.PoiType) && (!myactivity.SmgTags?.Contains(myactivity.PoiType.ToLower()) ?? false))
                myactivity.SmgTags?.Add(myactivity.PoiType.ToLower());

            if (myactivity.SmgTags?.Contains("anderes") ?? false)
                myactivity.SmgTags?.Remove("anderes");
            if (myactivity.SmgTags?.Contains("winter") ?? false)
                myactivity.SmgTags?.Remove("winter");
            if (myactivity.SmgTags?.Contains("skirundtouren pisten") ?? false)
                myactivity.SmgTags?.Remove("skirundtouren pisten");
            if (myactivity.SmgTags?.Contains("activity") ?? false)
                myactivity.SmgTags?.Remove("activity");
            if (myactivity.SmgTags?.Contains("poi") ?? false)
                myactivity.SmgTags?.Remove("poi");

            //Update GPS points position/valleystation/mountainstation
            if (odhactivitypoi.GpsInfo != null)
            {
                foreach (var gpsinfo in odhactivitypoi.GpsInfo)
                {
                    var gpsresult = ReturnGpsInfoActivityKey(gpsinfo);

                    myactivity.GpsInfo?.Add(gpsresult.Item2);
                    myactivity.GpsPoints.TryAddOrUpdate(gpsresult.Item1, gpsresult.Item2);
                }
            }           

            return myactivity;
        }

        private Tuple<string?,string?> GetSubTypeAndPoiTypeFromFlagDescription(List<string> odhtags)
        {
            List<string> validtags = new List<string>();

            List<string> dsslifttypes = new List<string>()
            {
                "Seilbahn","Kabinenbahn","Unterirdische Bahn","Sessellift","Sessellift","Skilift","Schrägaufzug","Klein-Skilift","Telemix","Standseilbahn/Zahnradbahn",
                "Skibus","Zug","Sessellift","Sessellift","Sessellift","Förderband","4er Sessellift kuppelbar","6er Sessellift kuppelbar","8er Sessellift kuppelbar"
            };

            foreach(var odhtag in odhtags)
            {
                if(odhtag != "activity" && odhtag != "poi" &&
                    odhtag != "anderes" && odhtag != "aufstiegsanlagen" && odhtag != "weitere aufstiegsanlagen" && 
                    odhtag != "winter" && odhtag != "skirundtouren pisten" && odhtag != "pisten" && odhtag != "ski alpin" && odhtag != "piste" && odhtag != "weitere pisten")
                {
                    validtags.Add(odhtag);
                }
            }

            string? subtype = null;
            string? poitype = null;

            if (validtags.Count > 0)
            {
                subtype = dsslifttypes.Where(x => x.ToLower() == validtags[0]).FirstOrDefault();

                if (validtags.Count > 1)
                {
                    poitype = dsslifttypes.Where(x => x.ToLower() == validtags[1]).FirstOrDefault();
                }
            }

            return Tuple.Create(subtype, poitype);
        }

        private LTSActivityLinked CastODHActivityTOLTSActivity(ODHActivityPoiLinked odhactivitypoi)
        {
            var myactivity = new LTSActivityLinked();

            myactivity.Active = odhactivitypoi.Active;
            //myactivity.AdditionalPoiInfos = odhactivitypoi.AdditionalPoiInfos;
            myactivity.AltitudeDifference = odhactivitypoi.AltitudeDifference;
            myactivity.AltitudeHighestPoint = odhactivitypoi.AltitudeHighestPoint;
            myactivity.AltitudeLowestPoint = odhactivitypoi.AltitudeLowestPoint;
            myactivity.AltitudeSumDown = odhactivitypoi.AltitudeSumDown;
            myactivity.AltitudeSumUp = odhactivitypoi.AltitudeSumUp;
            myactivity.AreaId = odhactivitypoi.AreaId;
            myactivity.ContactInfos = odhactivitypoi.ContactInfos;
            myactivity.CopyrightChecked = odhactivitypoi.CopyrightChecked;
            myactivity.BikeTransport = odhactivitypoi.BikeTransport;
            myactivity.ChildPoiIds = odhactivitypoi.ChildPoiIds;
            myactivity.Detail = odhactivitypoi.Detail;
            myactivity.Difficulty = odhactivitypoi.Difficulty;
            myactivity.DistanceDuration = odhactivitypoi.DistanceDuration;
            myactivity.DistanceInfo = odhactivitypoi.DistanceInfo;
            myactivity.DistanceLength = odhactivitypoi.DistanceLength;
            myactivity.Exposition = odhactivitypoi.Exposition;
            myactivity.FeetClimb = odhactivitypoi.FeetClimb;
            myactivity.FirstImport  = odhactivitypoi.FirstImport;
            myactivity.GpsInfo = new List<GpsInfo>();
            //myactivity.GpsPoints = odhactivitypoi.GpsPoints;
            myactivity.GpsTrack = odhactivitypoi.GpsTrack;
            myactivity.HasFreeEntrance = odhactivitypoi.HasFreeEntrance;
            myactivity.HasLanguage = odhactivitypoi.HasLanguage;
            myactivity.HasRentals = odhactivitypoi.HasRentals;
            myactivity.Highlight = odhactivitypoi.Highlight;
            myactivity.Id = odhactivitypoi.Id?.ToUpper();
            myactivity.ImageGallery = odhactivitypoi.ImageGallery;
            myactivity.IsOpen = odhactivitypoi.IsOpen;
            myactivity.IsPrepared = odhactivitypoi.IsPrepared;
            myactivity.IsWithLigth = odhactivitypoi.IsWithLigth;
            myactivity.LastChange = odhactivitypoi.LastChange;
            myactivity.LiftAvailable = odhactivitypoi.LiftAvailable;
            myactivity.LicenseInfo = odhactivitypoi.LicenseInfo;
            myactivity.LocationInfo = odhactivitypoi.LocationInfo;
            myactivity.LTSTags = odhactivitypoi.LTSTags;
            myactivity.Mapping = odhactivitypoi.Mapping;
            myactivity.MasterPoiIds = odhactivitypoi.MasterPoiIds;
            myactivity.Number = odhactivitypoi.Number;
            myactivity.OperationSchedule = odhactivitypoi.OperationSchedule;
            myactivity.OutdooractiveElevationID = odhactivitypoi.OutdooractiveElevationID;
            myactivity.OutdooractiveID = odhactivitypoi.OutdooractiveID;
            myactivity.OwnerRid = odhactivitypoi.OwnerRid;
            myactivity.PublishedOn = odhactivitypoi.PublishedOn;
            myactivity.Ratings = odhactivitypoi.Ratings;
            myactivity.RunToValley = odhactivitypoi.RunToValley;
            myactivity.Shortname = odhactivitypoi.Shortname;
            myactivity.SmgActive = odhactivitypoi.SmgActive;
            myactivity.SmgId = odhactivitypoi.SmgId;
            myactivity.SmgTags = odhactivitypoi.SmgTags;
            myactivity.Source = odhactivitypoi.Source;
            myactivity.TourismorganizationId = odhactivitypoi.TourismorganizationId;
            myactivity.WayNumber = odhactivitypoi.WayNumber;            

            return myactivity;
        }

        private Tuple<string, GpsInfo> ReturnGpsInfoActivityKey(GpsInfo gpsinfo)
        {

            string activitygpstypevalue = "";
            string gpstypekey = "";

            switch(gpsinfo.Gpstype)
            {
                case "valleystationpoint": activitygpstypevalue = "Talstation"; gpstypekey = "position"; break;
                case "middlestationpoint" : activitygpstypevalue = "Mittelstation"; gpstypekey = "middleposition"; break;
                case "mountainstationpoint" : activitygpstypevalue = "Bergstation"; gpstypekey = "endposition"; break;
                case "position": activitygpstypevalue = "Startpunkt"; gpstypekey = "position"; break;                
            };

            GpsInfo gpstoreturn = new GpsInfo() { Gpstype = activitygpstypevalue, Altitude = gpsinfo.Altitude, AltitudeUnitofMeasure = gpsinfo.AltitudeUnitofMeasure, Latitude = gpsinfo.Latitude, Longitude = gpsinfo.Longitude };

            return Tuple.Create(gpstypekey, gpstoreturn);
        }

        #endregion
    }
}
<|MERGE_RESOLUTION|>--- conflicted
+++ resolved
@@ -276,24 +276,16 @@
                     await GenericTaggingHelper.AddMappingToODHActivityPoi(parsedobject, settings.JsonConfig.Jsondir);
                 }
 
-<<<<<<< HEAD
-                var sourceid = (string)item.pid;
+                var sourceid = (string)DSSImportUtil.GetSourceId(parsedobject, entitytype);
 
                 //TODO GET ID based on item type
 
-                //IF no id is provided timestamp generated
-=======
-                var sourceid = (string)DSSImportUtil.GetSourceId(parsedobject, entitytype);
-
-                //TODO GET ID based on item type
-
                 //IF no id is provided timestamp generated WRONG i need a unique identifier to group on!
->>>>>>> 5a971b06
                 if(String.IsNullOrEmpty(sourceid))
                     sourceid = DateTime.Now.ToString("yyyyMMddHHmmssfff");
 
                 //Save parsedobject to DB + Save Rawdata to DB
-                var pgcrudresult = await InsertDataToDB(parsedobject, new KeyValuePair<string, dynamic>(sourceid, item));
+                var pgcrudresult = await InsertDataToDB(parsedobject, new KeyValuePair<string, dynamic>((string)item.pid, item));
 
                 newcounter = newcounter + pgcrudresult.created ?? 0;
                 updatecounter = updatecounter + pgcrudresult.updated ?? 0;
@@ -632,4 +624,4 @@
 
         #endregion
     }
-}
+}